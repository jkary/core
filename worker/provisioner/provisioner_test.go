// Copyright 2012, 2013 Canonical Ltd.
// Licensed under the AGPLv3, see LICENCE file for details.

package provisioner_test

import (
	"fmt"
	"strings"
	"time"

	jc "github.com/juju/testing/checkers"
	gc "launchpad.net/gocheck"

	"launchpad.net/juju-core/constraints"
	"launchpad.net/juju-core/environs"
	"launchpad.net/juju-core/environs/config"
	"launchpad.net/juju-core/environs/simplestreams"
	"launchpad.net/juju-core/environs/tools"
	"launchpad.net/juju-core/errors"
	"launchpad.net/juju-core/instance"
	"launchpad.net/juju-core/juju/testing"
	"launchpad.net/juju-core/names"
	"launchpad.net/juju-core/provider/dummy"
	"launchpad.net/juju-core/state"
	"launchpad.net/juju-core/state/api"
	"launchpad.net/juju-core/state/api/params"
	apiprovisioner "launchpad.net/juju-core/state/api/provisioner"
	apiserverprovisioner "launchpad.net/juju-core/state/apiserver/provisioner"
	coretesting "launchpad.net/juju-core/testing"
	"launchpad.net/juju-core/utils"
	"launchpad.net/juju-core/utils/set"
	"launchpad.net/juju-core/worker/provisioner"
)

type CommonProvisionerSuite struct {
	testing.JujuConnSuite
	op  <-chan dummy.Operation
	cfg *config.Config
	// defaultConstraints are used when adding a machine and then later in test assertions.
	defaultConstraints constraints.Value

	st          *api.State
	provisioner *apiprovisioner.State
}

type ProvisionerSuite struct {
	CommonProvisionerSuite
}

var _ = gc.Suite(&ProvisionerSuite{})

var veryShortAttempt = utils.AttemptStrategy{
	Total: 1 * time.Second,
	Delay: 80 * time.Millisecond,
}

func (s *CommonProvisionerSuite) SetUpSuite(c *gc.C) {
	s.JujuConnSuite.SetUpSuite(c)
	s.defaultConstraints = constraints.MustParse("arch=amd64 mem=4G cpu-cores=1 root-disk=8G")
}

func (s *CommonProvisionerSuite) SetUpTest(c *gc.C) {
	// Disable the default state policy, because the
	// provisioner needs to be able to test pathological
	// scenarios where a machine exists in state with
	// invalid environment config.
	dummy.SetStatePolicy(nil)

	s.JujuConnSuite.SetUpTest(c)
	// Create the operations channel with more than enough space
	// for those tests that don't listen on it.
	op := make(chan dummy.Operation, 500)
	dummy.Listen(op)
	s.op = op

	cfg, err := s.State.EnvironConfig()
	c.Assert(err, gc.IsNil)
	s.cfg = cfg
}

func (s *CommonProvisionerSuite) APILogin(c *gc.C, machine *state.Machine) {
	if s.st != nil {
		c.Assert(s.st.Close(), gc.IsNil)
	}
	password, err := utils.RandomPassword()
	c.Assert(err, gc.IsNil)
	err = machine.SetPassword(password)
	c.Assert(err, gc.IsNil)
	err = machine.SetProvisioned("i-fake", "fake_nonce", nil)
	c.Assert(err, gc.IsNil)
	s.st = s.OpenAPIAsMachine(c, machine.Tag(), password, "fake_nonce")
	c.Assert(s.st, gc.NotNil)
	c.Logf("API: login as %q successful", machine.Tag())
	s.provisioner = s.st.Provisioner()
	c.Assert(s.provisioner, gc.NotNil)
}

// breakDummyProvider changes the environment config in state in a way
// that causes the given environMethod of the dummy provider to return
// an error, which is also returned as a message to be checked.
func breakDummyProvider(c *gc.C, st *state.State, environMethod string) string {
	attrs := map[string]interface{}{"broken": environMethod}
	err := st.UpdateEnvironConfig(attrs, nil, nil)
	c.Assert(err, gc.IsNil)
	return fmt.Sprintf("dummy.%s is broken", environMethod)
}

// setupEnvironment adds an environment manager machine and login to the API.
func (s *CommonProvisionerSuite) setupEnvironmentManager(c *gc.C) {
	machine, err := s.State.AddMachine("quantal", state.JobManageEnviron)
	c.Assert(err, gc.IsNil)
	c.Assert(machine.Id(), gc.Equals, "0")
	err = machine.SetAddresses(instance.NewAddress("0.1.2.3", instance.NetworkUnknown))
	c.Assert(err, gc.IsNil)
	s.APILogin(c, machine)
}

// invalidateEnvironment alters the environment configuration
// so the Settings returned from the watcher will not pass
// validation.
func (s *CommonProvisionerSuite) invalidateEnvironment(c *gc.C) {
	st, err := state.Open(s.StateInfo(c), state.DefaultDialOpts(), state.Policy(nil))
	c.Assert(err, gc.IsNil)
	defer st.Close()
	attrs := map[string]interface{}{"type": "unknown"}
	err = st.UpdateEnvironConfig(attrs, nil, nil)
	c.Assert(err, gc.IsNil)
}

// fixEnvironment undoes the work of invalidateEnvironment.
func (s *CommonProvisionerSuite) fixEnvironment(c *gc.C) error {
	st, err := state.Open(s.StateInfo(c), state.DefaultDialOpts(), state.Policy(nil))
	c.Assert(err, gc.IsNil)
	defer st.Close()
	attrs := map[string]interface{}{"type": s.cfg.AllAttrs()["type"]}
	return st.UpdateEnvironConfig(attrs, nil, nil)
}

// stopper is stoppable.
type stopper interface {
	Stop() error
}

// stop stops a stopper.
func stop(c *gc.C, s stopper) {
	c.Assert(s.Stop(), gc.IsNil)
}

func (s *CommonProvisionerSuite) startUnknownInstance(c *gc.C, id string) instance.Instance {
	instance, _ := testing.AssertStartInstance(c, s.Conn.Environ, id)
	select {
	case o := <-s.op:
		switch o := o.(type) {
		case dummy.OpStartInstance:
		default:
			c.Fatalf("unexpected operation %#v", o)
		}
	case <-time.After(coretesting.LongWait):
		c.Fatalf("timed out waiting for startinstance operation")
	}
	return instance
}

func (s *CommonProvisionerSuite) checkStartInstance(c *gc.C, m *state.Machine) instance.Instance {
	return s.checkStartInstanceCustom(c, m, "pork", s.defaultConstraints, nil, nil, nil, true)
}

func (s *CommonProvisionerSuite) checkStartInstanceCustom(c *gc.C, m *state.Machine, secret string, cons constraints.Value, includeNetworks, excludeNetworks []string, networkInfo []environs.NetworkInfo, waitInstanceId bool) (inst instance.Instance) {
	s.BackingState.StartSync()
	for {
		select {
		case o := <-s.op:
			switch o := o.(type) {
			case dummy.OpStartInstance:
				inst = o.Instance
				if waitInstanceId {
					s.waitInstanceId(c, m, inst.Id())
				}

				// Check the instance was started with the expected params.
				c.Assert(o.MachineId, gc.Equals, m.Id())
				nonceParts := strings.SplitN(o.MachineNonce, ":", 2)
				c.Assert(nonceParts, gc.HasLen, 2)
				c.Assert(nonceParts[0], gc.Equals, names.MachineTag("0"))
				c.Assert(nonceParts[1], jc.Satisfies, utils.IsValidUUIDString)
				c.Assert(o.Secret, gc.Equals, secret)
				c.Assert(o.IncludeNetworks, jc.DeepEquals, includeNetworks)
				c.Assert(o.ExcludeNetworks, jc.DeepEquals, excludeNetworks)
				c.Assert(o.NetworkInfo, jc.DeepEquals, networkInfo)

				// All provisioned machines in this test suite have
				// their hardware characteristics attributes set to
				// the same values as the constraints due to the dummy
				// environment being used.
				if !constraints.IsEmpty(&cons) {
					c.Assert(o.Constraints, gc.DeepEquals, cons)
					hc, err := m.HardwareCharacteristics()
					c.Assert(err, gc.IsNil)
					c.Assert(*hc, gc.DeepEquals, instance.HardwareCharacteristics{
						Arch:     cons.Arch,
						Mem:      cons.Mem,
						RootDisk: cons.RootDisk,
						CpuCores: cons.CpuCores,
						CpuPower: cons.CpuPower,
						Tags:     cons.Tags,
					})
				}
				return
			default:
				c.Logf("ignoring unexpected operation %#v", o)
			}
		case <-time.After(2 * time.Second):
			c.Fatalf("provisioner did not start an instance")
			return
		}
	}
	return
}

// checkNoOperations checks that the environ was not operated upon.
func (s *CommonProvisionerSuite) checkNoOperations(c *gc.C) {
	s.BackingState.StartSync()
	select {
	case o := <-s.op:
		c.Fatalf("unexpected operation %#v", o)
	case <-time.After(coretesting.ShortWait):
		return
	}
}

// checkStopInstances checks that an instance has been stopped.
func (s *CommonProvisionerSuite) checkStopInstances(c *gc.C, instances ...instance.Instance) {
	s.checkStopSomeInstances(c, instances, nil)
}

// checkStopSomeInstances checks that instancesToStop are stopped while instancesToKeep are not.
func (s *CommonProvisionerSuite) checkStopSomeInstances(c *gc.C,
	instancesToStop []instance.Instance, instancesToKeep []instance.Instance) {

	s.BackingState.StartSync()
	instanceIdsToStop := set.NewStrings()
	for _, instance := range instancesToStop {
		instanceIdsToStop.Add(string(instance.Id()))
	}
	instanceIdsToKeep := set.NewStrings()
	for _, instance := range instancesToKeep {
		instanceIdsToKeep.Add(string(instance.Id()))
	}
	// Continue checking for stop instance calls until all the instances we
	// are waiting on to finish, actually finish, or we time out.
	for !instanceIdsToStop.IsEmpty() {
		select {
		case o := <-s.op:
			switch o := o.(type) {
			case dummy.OpStopInstances:
				for _, stoppedInstance := range o.Instances {
					instId := string(stoppedInstance.Id())
					instanceIdsToStop.Remove(instId)
					if instanceIdsToKeep.Contains(instId) {
						c.Errorf("provisioner unexpectedly stopped instance %s", instId)
					}
				}
			default:
				c.Fatalf("unexpected operation %#v", o)
				return
			}
		case <-time.After(2 * time.Second):
			c.Fatalf("provisioner did not stop an instance")
			return
		}
	}
}

func (s *CommonProvisionerSuite) waitMachine(c *gc.C, m *state.Machine, check func() bool) {
	// TODO(jam): We need to grow a new method on NotifyWatcherC
	// that calls StartSync while waiting for changes, then
	// waitMachine and waitHardwareCharacteristics can use that
	// instead
	w := m.Watch()
	defer stop(c, w)
	timeout := time.After(coretesting.LongWait)
	resync := time.After(0)
	for {
		select {
		case <-w.Changes():
			if check() {
				return
			}
		case <-resync:
			resync = time.After(coretesting.ShortWait)
			s.BackingState.StartSync()
		case <-timeout:
			c.Fatalf("machine %v wait timed out", m)
		}
	}
}

func (s *CommonProvisionerSuite) waitHardwareCharacteristics(c *gc.C, m *state.Machine, check func() bool) {
	w := m.WatchHardwareCharacteristics()
	defer stop(c, w)
	timeout := time.After(coretesting.LongWait)
	resync := time.After(0)
	for {
		select {
		case <-w.Changes():
			if check() {
				return
			}
		case <-resync:
			resync = time.After(coretesting.ShortWait)
			s.BackingState.StartSync()
		case <-timeout:
			c.Fatalf("hardware characteristics for machine %v wait timed out", m)
		}
	}
}

// waitRemoved waits for the supplied machine to be removed from state.
func (s *CommonProvisionerSuite) waitRemoved(c *gc.C, m *state.Machine) {
	s.waitMachine(c, m, func() bool {
		err := m.Refresh()
		if errors.IsNotFoundError(err) {
			return true
		}
		c.Assert(err, gc.IsNil)
		c.Logf("machine %v is still %s", m, m.Life())
		return false
	})
}

// waitInstanceId waits until the supplied machine has an instance id, then
// asserts it is as expected.
func (s *CommonProvisionerSuite) waitInstanceId(c *gc.C, m *state.Machine, expect instance.Id) {
	s.waitHardwareCharacteristics(c, m, func() bool {
		if actual, err := m.InstanceId(); err == nil {
			c.Assert(actual, gc.Equals, expect)
			return true
		} else if !state.IsNotProvisionedError(err) {
			// We don't expect any errors.
			panic(err)
		}
		c.Logf("machine %v is still unprovisioned", m)
		return false
	})
}

func (s *CommonProvisionerSuite) newEnvironProvisioner(c *gc.C) provisioner.Provisioner {
	machineTag := "machine-0"
	agentConfig := s.AgentConfigForTag(c, machineTag)
	return provisioner.NewEnvironProvisioner(s.provisioner, agentConfig)
}

func (s *CommonProvisionerSuite) addMachine() (*state.Machine, error) {
	return s.addMachineWithRequestedNetworks(nil, nil)
}

func (s *CommonProvisionerSuite) addMachineWithRequestedNetworks(includeNetworks, excludeNetworks []string) (*state.Machine, error) {
	return s.BackingState.AddOneMachine(state.MachineTemplate{
		Series:          coretesting.FakeDefaultSeries,
		Jobs:            []state.MachineJob{state.JobHostUnits},
		Constraints:     s.defaultConstraints,
		IncludeNetworks: includeNetworks,
		ExcludeNetworks: excludeNetworks,
	})
}

func (s *ProvisionerSuite) SetUpTest(c *gc.C) {
	s.CommonProvisionerSuite.SetUpTest(c)
	s.CommonProvisionerSuite.setupEnvironmentManager(c)
}

func (s *ProvisionerSuite) TestProvisionerStartStop(c *gc.C) {
	p := s.newEnvironProvisioner(c)
	c.Assert(p.Stop(), gc.IsNil)
}

func (s *ProvisionerSuite) TestSimple(c *gc.C) {
	p := s.newEnvironProvisioner(c)
	defer stop(c, p)

	// Check that an instance is provisioned when the machine is created...
	m, err := s.addMachine()
	c.Assert(err, gc.IsNil)
	instance := s.checkStartInstance(c, m)

	// ...and removed, along with the machine, when the machine is Dead.
	c.Assert(m.EnsureDead(), gc.IsNil)
	s.checkStopInstances(c, instance)
	s.waitRemoved(c, m)
}

func (s *ProvisionerSuite) TestConstraints(c *gc.C) {
	// Create a machine with non-standard constraints.
	m, err := s.addMachine()
	c.Assert(err, gc.IsNil)
	cons := constraints.MustParse("mem=8G arch=amd64 cpu-cores=2 root-disk=10G")
	err = m.SetConstraints(cons)
	c.Assert(err, gc.IsNil)

	// Start a provisioner and check those constraints are used.
	p := s.newEnvironProvisioner(c)
	defer stop(c, p)
	s.checkStartInstanceCustom(c, m, "pork", cons, nil, nil, nil, true)
}

func (s *ProvisionerSuite) TestProvisionerSetsErrorStatusWhenStartInstanceFailed(c *gc.C) {
	brokenMsg := breakDummyProvider(c, s.State, "StartInstance")
	p := s.newEnvironProvisioner(c)
	defer stop(c, p)

	// Check that an instance is not provisioned when the machine is created...
	m, err := s.addMachine()
	c.Assert(err, gc.IsNil)
	s.checkNoOperations(c)

	t0 := time.Now()
	for time.Since(t0) < coretesting.LongWait {
		// And check the machine status is set to error.
		status, info, _, err := m.Status()
		c.Assert(err, gc.IsNil)
		if status == params.StatusPending {
			time.Sleep(coretesting.ShortWait)
			continue
		}
		c.Assert(status, gc.Equals, params.StatusError)
		c.Assert(info, gc.Equals, brokenMsg)
		break
	}

	// Unbreak the environ config.
	err = s.fixEnvironment(c)
	c.Assert(err, gc.IsNil)

	// Restart the PA to make sure the machine is skipped again.
	stop(c, p)
	p = s.newEnvironProvisioner(c)
	defer stop(c, p)
	s.checkNoOperations(c)
}

func (s *ProvisionerSuite) TestProvisioningDoesNotOccurForContainers(c *gc.C) {
	p := s.newEnvironProvisioner(c)
	defer stop(c, p)

	// create a machine to host the container.
	m, err := s.addMachine()
	c.Assert(err, gc.IsNil)
	inst := s.checkStartInstance(c, m)

	// make a container on the machine we just created
	template := state.MachineTemplate{
		Series: coretesting.FakeDefaultSeries,
		Jobs:   []state.MachineJob{state.JobHostUnits},
	}
	container, err := s.State.AddMachineInsideMachine(template, m.Id(), instance.LXC)
	c.Assert(err, gc.IsNil)

	// the PA should not attempt to create it
	s.checkNoOperations(c)

	// cleanup
	c.Assert(container.EnsureDead(), gc.IsNil)
	c.Assert(container.Remove(), gc.IsNil)
	c.Assert(m.EnsureDead(), gc.IsNil)
	s.checkStopInstances(c, inst)
	s.waitRemoved(c, m)
}

func (s *ProvisionerSuite) TestProvisioningMachinesWithRequestedNetworks(c *gc.C) {
	p := s.newEnvironProvisioner(c)
	defer stop(c, p)

	// Add and provision a machine with networks specified.
	includeNetworks := []string{"net1", "net2"}
	excludeNetworks := []string{"net3", "net4"}
	expectNetworkInfo := []environs.NetworkInfo{{
		MACAddress:    "aa:bb:cc:dd:ee:f0",
		InterfaceName: "eth0",
		NetworkId:     "net1",
		VLANTag:       0,
		CIDR:          "0.1.2.0/24",
	}, {
		MACAddress:    "aa:bb:cc:dd:ee:f1",
		InterfaceName: "eth1",
		NetworkId:     "net2",
		VLANTag:       1,
		CIDR:          "0.2.2.0/24",
	}}
	m, err := s.addMachineWithRequestedNetworks(includeNetworks, excludeNetworks)
	c.Assert(err, gc.IsNil)
	inst := s.checkStartInstanceCustom(
		c, m, "pork", s.defaultConstraints,
		includeNetworks, excludeNetworks, expectNetworkInfo, true)

	_, err = s.State.Network("net1")
	c.Assert(err, gc.IsNil)
	_, err = s.State.Network("net2")
	c.Assert(err, gc.IsNil)
	_, err = s.State.Network("net3")
	c.Assert(err, jc.Satisfies, errors.IsNotFoundError)
	_, err = s.State.Network("net4")
	c.Assert(err, jc.Satisfies, errors.IsNotFoundError)
	ifaces, err := m.NetworkInterfaces()
	c.Assert(err, gc.IsNil)
	c.Assert(ifaces, gc.HasLen, 2)

	// Cleanup.
	c.Assert(m.EnsureDead(), gc.IsNil)
	s.checkStopInstances(c, inst)
	s.waitRemoved(c, m)
}

func (s *ProvisionerSuite) TestSetInstanceInfoFailureSetsErrorStatusAndStopsInstanceButKeepsGoing(c *gc.C) {
	p := s.newEnvironProvisioner(c)
	defer stop(c, p)

	// Add and provision a machine with networks specified.
	includeNetworks := []string{"bad-net1"}
	// "bad-" prefix for networks causes dummy provider to report
	// invalid NetworkInfo.
	expectNetworkInfo := []environs.NetworkInfo{{NetworkId: "bad-net1", CIDR: "invalid"}}
	m, err := s.addMachineWithRequestedNetworks(includeNetworks, nil)
	c.Assert(err, gc.IsNil)
	inst := s.checkStartInstanceCustom(
		c, m, "pork", constraints.Value{},
		includeNetworks, nil, expectNetworkInfo, false)

	// Ensure machine error status was set.
	t0 := time.Now()
	for time.Since(t0) < coretesting.LongWait {
		// And check the machine status is set to error.
		status, info, _, err := m.Status()
		c.Assert(err, gc.IsNil)
		if status == params.StatusPending {
			time.Sleep(coretesting.ShortWait)
			continue
		}
		c.Assert(status, gc.Equals, params.StatusError)
<<<<<<< HEAD
		c.Assert(info, gc.Matches, `provisioning "machine-1" with networks \[\{  0\}\], interfaces \[\{  \}\] failed: cannot add network "bad-net1": invalid CIDR address: invalid`)
=======
		c.Assert(info, gc.Matches, `aborted instance "dummyenv-0": cannot add network "": name must be not empty`)
>>>>>>> 64e6d856
		break
	}
	s.checkStopInstances(c, inst)

	// Make sure the task didn't stop with an error
	died := make(chan error)
	go func() {
		died <- p.Wait()
	}()
	select {
	case <-time.After(coretesting.LongWait):
	case err = <-died:
		c.Fatalf("provisioner task died unexpectedly with err: %v", err)
	}

	// Restart the PA to make sure the machine is not retried.
	stop(c, p)
	p = s.newEnvironProvisioner(c)
	defer stop(c, p)

	s.checkNoOperations(c)
}

func (s *ProvisionerSuite) TestProvisioningDoesNotOccurWithAnInvalidEnvironment(c *gc.C) {
	s.invalidateEnvironment(c)

	p := s.newEnvironProvisioner(c)
	defer stop(c, p)

	// try to create a machine
	_, err := s.addMachine()
	c.Assert(err, gc.IsNil)

	// the PA should not create it
	s.checkNoOperations(c)
}

func (s *ProvisionerSuite) TestProvisioningOccursWithFixedEnvironment(c *gc.C) {
	s.invalidateEnvironment(c)

	p := s.newEnvironProvisioner(c)
	defer stop(c, p)

	// try to create a machine
	m, err := s.addMachine()
	c.Assert(err, gc.IsNil)

	// the PA should not create it
	s.checkNoOperations(c)

	err = s.fixEnvironment(c)
	c.Assert(err, gc.IsNil)

	s.checkStartInstance(c, m)
}

func (s *ProvisionerSuite) TestProvisioningDoesOccurAfterInvalidEnvironmentPublished(c *gc.C) {
	p := s.newEnvironProvisioner(c)
	defer stop(c, p)

	// place a new machine into the state
	m, err := s.addMachine()
	c.Assert(err, gc.IsNil)

	s.checkStartInstance(c, m)

	s.invalidateEnvironment(c)

	// create a second machine
	m, err = s.addMachine()
	c.Assert(err, gc.IsNil)

	// the PA should create it using the old environment
	s.checkStartInstance(c, m)
}

func (s *ProvisionerSuite) TestProvisioningDoesNotProvisionTheSameMachineAfterRestart(c *gc.C) {
	p := s.newEnvironProvisioner(c)
	defer stop(c, p)

	// create a machine
	m, err := s.addMachine()
	c.Assert(err, gc.IsNil)
	s.checkStartInstance(c, m)

	// restart the PA
	stop(c, p)
	p = s.newEnvironProvisioner(c)
	defer stop(c, p)

	// check that there is only one machine provisioned.
	machines, err := s.State.AllMachines()
	c.Assert(err, gc.IsNil)
	c.Check(len(machines), gc.Equals, 2)
	c.Check(machines[0].Id(), gc.Equals, "0")
	c.Check(machines[1].CheckProvisioned("fake_nonce"), jc.IsFalse)

	// the PA should not create it a second time
	s.checkNoOperations(c)
}

func (s *ProvisionerSuite) TestProvisioningStopsInstances(c *gc.C) {
	p := s.newEnvironProvisioner(c)
	defer stop(c, p)

	// create a machine
	m0, err := s.addMachine()
	c.Assert(err, gc.IsNil)
	i0 := s.checkStartInstance(c, m0)

	// create a second machine
	m1, err := s.addMachine()
	c.Assert(err, gc.IsNil)
	i1 := s.checkStartInstance(c, m1)
	stop(c, p)

	// mark the first machine as dead
	c.Assert(m0.EnsureDead(), gc.IsNil)

	// remove the second machine entirely
	c.Assert(m1.EnsureDead(), gc.IsNil)
	c.Assert(m1.Remove(), gc.IsNil)

	// start a new provisioner to shut them both down
	p = s.newEnvironProvisioner(c)
	defer stop(c, p)
	s.checkStopInstances(c, i0, i1)
	s.waitRemoved(c, m0)
}

func (s *ProvisionerSuite) TestDyingMachines(c *gc.C) {
	p := s.newEnvironProvisioner(c)
	defer stop(c, p)

	// provision a machine
	m0, err := s.addMachine()
	c.Assert(err, gc.IsNil)
	s.checkStartInstance(c, m0)

	// stop the provisioner and make the machine dying
	stop(c, p)
	err = m0.Destroy()
	c.Assert(err, gc.IsNil)

	// add a new, dying, unprovisioned machine
	m1, err := s.addMachine()
	c.Assert(err, gc.IsNil)
	err = m1.Destroy()
	c.Assert(err, gc.IsNil)

	// start the provisioner and wait for it to reap the useless machine
	p = s.newEnvironProvisioner(c)
	defer stop(c, p)
	s.checkNoOperations(c)
	s.waitRemoved(c, m1)

	// verify the other one's still fine
	err = m0.Refresh()
	c.Assert(err, gc.IsNil)
	c.Assert(m0.Life(), gc.Equals, state.Dying)
}

func (s *ProvisionerSuite) TestProvisioningRecoversAfterInvalidEnvironmentPublished(c *gc.C) {
	p := s.newEnvironProvisioner(c)
	defer stop(c, p)

	// place a new machine into the state
	m, err := s.addMachine()
	c.Assert(err, gc.IsNil)
	s.checkStartInstance(c, m)

	s.invalidateEnvironment(c)
	s.BackingState.StartSync()

	// create a second machine
	m, err = s.addMachine()
	c.Assert(err, gc.IsNil)

	// the PA should create it using the old environment
	s.checkStartInstance(c, m)

	err = s.fixEnvironment(c)
	c.Assert(err, gc.IsNil)

	// insert our observer
	cfgObserver := make(chan *config.Config, 1)
	provisioner.SetObserver(p, cfgObserver)

	err = s.State.UpdateEnvironConfig(map[string]interface{}{"secret": "beef"}, nil, nil)
	c.Assert(err, gc.IsNil)

	s.BackingState.StartSync()

	// wait for the PA to load the new configuration
	select {
	case <-cfgObserver:
	case <-time.After(coretesting.LongWait):
		c.Fatalf("PA did not action config change")
	}

	// create a third machine
	m, err = s.addMachine()
	c.Assert(err, gc.IsNil)

	// the PA should create it using the new environment
	s.checkStartInstanceCustom(c, m, "beef", s.defaultConstraints, nil, nil, nil, true)
}

func (s *ProvisionerSuite) TestProvisioningSafeMode(c *gc.C) {
	p := s.newEnvironProvisioner(c)
	defer stop(c, p)

	// create a machine
	m0, err := s.addMachine()
	c.Assert(err, gc.IsNil)
	i0 := s.checkStartInstance(c, m0)

	// create a second machine
	m1, err := s.addMachine()
	c.Assert(err, gc.IsNil)
	i1 := s.checkStartInstance(c, m1)
	stop(c, p)

	// mark the first machine as dead
	c.Assert(m0.EnsureDead(), gc.IsNil)

	// remove the second machine entirely from state
	c.Assert(m1.EnsureDead(), gc.IsNil)
	c.Assert(m1.Remove(), gc.IsNil)

	// turn on safe mode
	attrs := map[string]interface{}{"provisioner-safe-mode": true}
	err = s.State.UpdateEnvironConfig(attrs, nil, nil)
	c.Assert(err, gc.IsNil)

	// start a new provisioner to shut down only the machine still in state.
	p = s.newEnvironProvisioner(c)
	defer stop(c, p)
	s.checkStopSomeInstances(c, []instance.Instance{i0}, []instance.Instance{i1})
	s.waitRemoved(c, m0)
}

func (s *ProvisionerSuite) TestProvisioningSafeModeChange(c *gc.C) {
	p := s.newEnvironProvisioner(c)
	defer stop(c, p)

	// First check that safe mode is initially off.

	// create a machine
	m0, err := s.addMachine()
	c.Assert(err, gc.IsNil)
	i0 := s.checkStartInstance(c, m0)

	// create a second machine
	m1, err := s.addMachine()
	c.Assert(err, gc.IsNil)
	i1 := s.checkStartInstance(c, m1)

	// mark the first machine as dead
	c.Assert(m0.EnsureDead(), gc.IsNil)

	// remove the second machine entirely from state
	c.Assert(m1.EnsureDead(), gc.IsNil)
	c.Assert(m1.Remove(), gc.IsNil)

	s.checkStopInstances(c, i0, i1)
	s.waitRemoved(c, m0)

	// insert our observer
	cfgObserver := make(chan *config.Config, 1)
	provisioner.SetObserver(p, cfgObserver)

	// turn on safe mode
	attrs := map[string]interface{}{"provisioner-safe-mode": true}
	err = s.State.UpdateEnvironConfig(attrs, nil, nil)
	c.Assert(err, gc.IsNil)

	s.BackingState.StartSync()

	// wait for the PA to load the new configuration
	select {
	case <-cfgObserver:
	case <-time.After(coretesting.LongWait):
		c.Fatalf("PA did not action config change")
	}

	// Now check that the provisioner has noticed safe mode is on.

	// create a machine
	m3, err := s.addMachine()
	c.Assert(err, gc.IsNil)
	i3 := s.checkStartInstance(c, m3)

	// create an instance out of band
	i4 := s.startUnknownInstance(c, "999")

	// mark the machine as dead
	c.Assert(m3.EnsureDead(), gc.IsNil)

	// check the machine's instance is stopped, and the other isn't
	s.checkStopSomeInstances(c, []instance.Instance{i3}, []instance.Instance{i4})
	s.waitRemoved(c, m3)
}

func (s *ProvisionerSuite) newProvisionerTask(c *gc.C, safeMode bool, broker environs.InstanceBroker) provisioner.ProvisionerTask {
	machineWatcher, err := s.provisioner.WatchEnvironMachines()
	c.Assert(err, gc.IsNil)
	retryWatcher, err := s.provisioner.WatchMachineErrorRetry()
	c.Assert(err, gc.IsNil)
	auth, err := environs.NewAPIAuthenticator(s.provisioner)
	c.Assert(err, gc.IsNil)
	return provisioner.NewProvisionerTask(
		"machine-0", safeMode, s.provisioner,
		machineWatcher, retryWatcher, broker, auth)
}

func (s *ProvisionerSuite) TestTurningOffSafeModeReapsUnknownInstances(c *gc.C) {
	task := s.newProvisionerTask(c, true, s.APIConn.Environ)
	defer stop(c, task)

	// Initially create a machine, and an unknown instance, with safe mode on.
	m0, err := s.addMachine()
	c.Assert(err, gc.IsNil)
	i0 := s.checkStartInstance(c, m0)
	i1 := s.startUnknownInstance(c, "999")

	// mark the first machine as dead
	c.Assert(m0.EnsureDead(), gc.IsNil)

	// with safe mode on, only one of the machines is stopped.
	s.checkStopSomeInstances(c, []instance.Instance{i0}, []instance.Instance{i1})
	s.waitRemoved(c, m0)

	// turn off safe mode and check that the other machine is now stopped also.
	task.SetSafeMode(false)
	s.checkStopInstances(c, i1)
}

func (s *ProvisionerSuite) TestProvisionerRetriesTransientErrors(c *gc.C) {
	s.PatchValue(&apiserverprovisioner.ErrorRetryWaitDelay, 5*time.Millisecond)
	var e environs.Environ = &mockBroker{Environ: s.APIConn.Environ, retryCount: make(map[string]int)}
	task := s.newProvisionerTask(c, false, e)
	defer stop(c, task)

	// Provision some machines, some will be started first time,
	// another will require retries.
	m1, err := s.addMachine()
	c.Assert(err, gc.IsNil)
	m2, err := s.addMachine()
	c.Assert(err, gc.IsNil)
	m3, err := s.addMachine()
	c.Assert(err, gc.IsNil)
	m4, err := s.addMachine()
	c.Assert(err, gc.IsNil)
	s.checkStartInstance(c, m1)
	s.checkStartInstance(c, m2)
	thatsAllFolks := make(chan struct{})
	go func() {
		for {
			select {
			case <-thatsAllFolks:
				return
			case <-time.After(coretesting.ShortWait):
				err := m3.SetStatus(params.StatusError, "info", params.StatusData{"transient": true})
				c.Assert(err, gc.IsNil)
			}
		}
	}()
	s.checkStartInstance(c, m3)
	close(thatsAllFolks)
	// Machine 4 is never provisioned.
	status, _, _, err := m4.Status()
	c.Assert(err, gc.IsNil)
	c.Assert(status, gc.Equals, params.StatusError)
	_, err = m4.InstanceId()
	c.Assert(err, jc.Satisfies, state.IsNotProvisionedError)
}

type mockBroker struct {
	environs.Environ
	retryCount map[string]int
}

func (b *mockBroker) StartInstance(args environs.StartInstanceParams) (instance.Instance, *instance.HardwareCharacteristics, []environs.NetworkInfo, error) {
	// All machines except machines 3, 4 are provisioned successfully the first time.
	// Machines 3 is provisioned after some attempts have been made.
	// Machine 4 is never provisioned.
	id := args.MachineConfig.MachineId
	retries := b.retryCount[id]
	if (id != "3" && id != "4") || retries > 2 {
		return b.Environ.StartInstance(args)
	} else {
		b.retryCount[id] = retries + 1
	}
	return nil, nil, nil, fmt.Errorf("error: some error")
}

func (b *mockBroker) GetToolsSources() ([]simplestreams.DataSource, error) {
	return b.Environ.(tools.SupportsCustomSources).GetToolsSources()
}<|MERGE_RESOLUTION|>--- conflicted
+++ resolved
@@ -536,11 +536,7 @@
 			continue
 		}
 		c.Assert(status, gc.Equals, params.StatusError)
-<<<<<<< HEAD
-		c.Assert(info, gc.Matches, `provisioning "machine-1" with networks \[\{  0\}\], interfaces \[\{  \}\] failed: cannot add network "bad-net1": invalid CIDR address: invalid`)
-=======
-		c.Assert(info, gc.Matches, `aborted instance "dummyenv-0": cannot add network "": name must be not empty`)
->>>>>>> 64e6d856
+		c.Assert(info, gc.Matches, `aborted instance "dummyenv-0": cannot add network "bad-net1": invalid CIDR address: invalid`)
 		break
 	}
 	s.checkStopInstances(c, inst)
