--- conflicted
+++ resolved
@@ -28,8 +28,8 @@
 	// to validate the state server's certificate, in PEM format.
 	caCert []byte
 
-	// DeployerTag identifies the agent on whose behalf this context is running.
-	deployerTag string
+	// DeployerName identifies the agent on whose behalf this context is running.
+	deployerName string
 
 	// InitDir specifies the directory used by upstart on the local system.
 	// It is typically set to "/etc/init".
@@ -59,17 +59,17 @@
 // "/etc/init" logging to "/var/log/juju". Paths to which agents and tools
 // are installed are relative to dataDir; if dataDir is empty, it will be
 // set to "/var/lib/juju".
-func NewSimpleContext(dataDir string, CACert []byte, deployerTag string, addresser Addresser) *SimpleContext {
+func NewSimpleContext(dataDir string, CACert []byte, deployerName string, addresser Addresser) *SimpleContext {
 	if dataDir == "" {
 		dataDir = "/var/lib/juju"
 	}
 	return &SimpleContext{
-		addresser:   addresser,
-		caCert:      CACert,
-		deployerTag: deployerTag,
-		initDir:     "/etc/init",
-		dataDir:     dataDir,
-		logDir:      "/var/log/juju",
+		addresser:    addresser,
+		caCert:       CACert,
+		deployerName: deployerName,
+		initDir:      "/etc/init",
+		dataDir:      dataDir,
+		logDir:       "/var/log/juju",
 	}
 }
 
@@ -103,14 +103,11 @@
 	defer removeOnErr(&err, conf.Dir())
 
 	// Install an upstart job that runs the unit agent.
-<<<<<<< HEAD
 	logPath := path.Join(ctx.logDir, tag+".log")
-=======
-	logPath := path.Join(ctx.logDir, entityName+".log")
 	syslogConfigRenderer := syslog.NewForwardConfig(
-		entityName, ctx.addresser.Addresses())
+		tag, ctx.addresser.Addresses())
 	syslogConfigRenderer.ConfigDir = ctx.syslogConfigDir
-	syslogConfigRenderer.ConfigFileName = fmt.Sprintf("26-juju-%s.conf", entityName)
+	syslogConfigRenderer.ConfigFileName = fmt.Sprintf("26-juju-%s.conf", tag)
 	if err := syslogConfigRenderer.Write(); err != nil {
 		return err
 	}
@@ -120,7 +117,6 @@
 	}
 	defer removeOnErr(&err, ctx.syslogConfigPath)
 
->>>>>>> 4e4607f3
 	cmd := strings.Join([]string{
 		path.Join(toolsDir, "jujud"), "unit",
 		"--data-dir", conf.DataDir,
@@ -149,17 +145,13 @@
 	if err := os.RemoveAll(agentDir); err != nil {
 		return err
 	}
-<<<<<<< HEAD
-	toolsDir := agent.ToolsDir(ctx.dataDir, tag)
-=======
 	if e := os.Remove(ctx.syslogConfigPath); e != nil {
 		log.Warningf("installer: cannot remove %q: %v", ctx.syslogConfigPath, e)
 	}
 	if e := syslog.Restart(); e != nil {
 		log.Warningf("installer: cannot restart syslog daemon: %v", e)
 	}
-	toolsDir := agent.ToolsDir(ctx.dataDir, entityName)
->>>>>>> 4e4607f3
+	toolsDir := agent.ToolsDir(ctx.dataDir, tag)
 	return os.Remove(toolsDir)
 }
 
@@ -173,7 +165,7 @@
 	var installed []string
 	for _, fi := range fis {
 		if groups := deployedRe.FindStringSubmatch(fi.Name()); len(groups) == 4 {
-			if groups[1] != ctx.deployerTag {
+			if groups[1] != ctx.deployerName {
 				continue
 			}
 			unitName := groups[2] + "/" + groups[3]
@@ -192,7 +184,7 @@
 // means.
 func (ctx *SimpleContext) upstartService(unitName string) *upstart.Service {
 	tag := state.UnitTag(unitName)
-	svcName := "jujud-" + ctx.deployerTag + ":" + tag
+	svcName := "jujud-" + ctx.deployerName + ":" + tag
 	svc := upstart.NewService(svcName)
 	svc.InitDir = ctx.initDir
 	return svc
