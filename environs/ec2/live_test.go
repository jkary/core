package ec2_test

import (
	"crypto/rand"
	"fmt"
	"io"
	amzec2 "launchpad.net/goamz/ec2"
	. "launchpad.net/gocheck"
	"launchpad.net/juju/go/environs"
	"launchpad.net/juju/go/environs/ec2"
	"launchpad.net/juju/go/environs/jujutest"
	"launchpad.net/juju/go/testing"
	"strings"
	"time"
)

// amazonConfig holds the environments configuration
// for running the amazon EC2 integration tests.
//
// This is missing keys for security reasons; set the following environment variables
// to make the Amazon testing work:
//  access-key: $AWS_ACCESS_KEY_ID
//  secret-key: $AWS_SECRET_ACCESS_KEY
var amazonConfig = fmt.Sprintf(`
environments:
  sample-%s:
    type: ec2
    control-bucket: 'juju-test-%s'
    public-bucket: 'juju-public-test-%s'
`, uniqueName, uniqueName, uniqueName)

// uniqueName is generated afresh for every test, so that
// we are not polluted by previous test state.
var uniqueName = randomName()

func randomName() string {
	buf := make([]byte, 8)
	_, err := io.ReadFull(rand.Reader, buf)
	if err != nil {
		panic(fmt.Sprintf("error from crypto rand: %v", err))
	}
	return fmt.Sprintf("%x", buf)
}

func registerAmazonTests() {
	envs, err := environs.ReadEnvironsBytes([]byte(amazonConfig))
	if err != nil {
		panic(fmt.Errorf("cannot parse amazon tests config data: %v", err))
	}
	for _, name := range envs.Names() {
		Suite(&LiveTests{
			LiveTests: jujutest.LiveTests{
				Environs:         envs,
				Name:             name,
				ConsistencyDelay: 5 * time.Second,
				CanOpenState:     true,
			},
		})
	}
}

// LiveTests contains tests that can be run against the Amazon servers.
// Each test runs using the same ec2 connection.
type LiveTests struct {
	testing.LoggingSuite
	jujutest.LiveTests
}

func (t *LiveTests) SetUpSuite(c *C) {
	e, err := t.Environs.Open("")
	c.Assert(err, IsNil)
	// Put some fake tools in place so that tests that are simply
	// starting instances without any need to check if those instances
	// are running will find them in the public bucket.
	putFakeTools(c, ec2.EnvironPublicBucket(e))
	t.LiveTests.SetUpSuite(c)
}

func (t *LiveTests) TearDownSuite(c *C) {
	if t.Env != nil {
		// This can happen if SetUpSuite fails.
		return
	}
	err := ec2.DeleteBucket(t.Env, ec2.EnvironPublicBucket(t.Env))
	err2 := ec2.DeleteBucket(t.Env, ec2.EnvironBucket(t.Env))
	c.Assert(err, IsNil)
	c.Assert(err2, IsNil)
}

func (t *LiveTests) SetUpTest(c *C) {
	t.LoggingSuite.SetUpTest(c)
	t.LiveTests.SetUpTest(c)
}

func (t *LiveTests) TearDownTest(c *C) {
	t.LiveTests.TearDownTest(c)
	t.LoggingSuite.TearDownTest(c)
}

func (t *LiveTests) TestInstanceDNSName(c *C) {
	inst, err := t.Env.StartInstance(30, jujutest.InvalidStateInfo)
	c.Assert(err, IsNil)
	defer t.Env.StopInstances([]environs.Instance{inst})
	dns, err := inst.WaitDNSName()
	c.Check(err, IsNil)
	c.Check(dns, Not(Equals), "")

	insts, err := t.Env.Instances([]string{inst.Id()})
	c.Assert(err, IsNil)
	c.Assert(len(insts), Equals, 1)

	ec2inst := ec2.InstanceEC2(insts[0])
	c.Check(ec2inst.DNSName, Equals, dns)
}

func (t *LiveTests) TestInstanceGroups(c *C) {
	ec2conn := ec2.EnvironEC2(t.Env)

	groups := amzec2.SecurityGroupNames(
		ec2.GroupName(t.Env),
		ec2.MachineGroupName(t.Env, 98),
		ec2.MachineGroupName(t.Env, 99),
	)
	info := make([]amzec2.SecurityGroupInfo, len(groups))

	// Create a group with the same name as the juju group
	// but with different permissions, to check that it's deleted
	// and recreated correctly.
	oldJujuGroup := createGroup(c, ec2conn, groups[0].Name, "old juju group")

	// Add two permissions: one is required and should be left alone;
	// the other is not and should be deleted.
	// N.B. this is unfortunately sensitive to the actual set of permissions used.
	_, err := ec2conn.AuthorizeSecurityGroup(oldJujuGroup,
		[]amzec2.IPPerm{
			{
				Protocol:  "tcp",
				FromPort:  22,
				ToPort:    22,
				SourceIPs: []string{"0.0.0.0/0"},
			},
			{
				Protocol:  "udp",
				FromPort:  4321,
				ToPort:    4322,
				SourceIPs: []string{"3.4.5.6/32"},
			},
		})
	c.Assert(err, IsNil)

	inst0, err := t.Env.StartInstance(98, jujutest.InvalidStateInfo)
	c.Assert(err, IsNil)
	defer t.Env.StopInstances([]environs.Instance{inst0})

	// Create a same-named group for the second instance
	// before starting it, to check that it's reused correctly.
	oldMachineGroup := createGroup(c, ec2conn, groups[2].Name, "old machine group")

	inst1, err := t.Env.StartInstance(99, jujutest.InvalidStateInfo)
	c.Assert(err, IsNil)
	defer t.Env.StopInstances([]environs.Instance{inst1})

	groupsResp, err := ec2conn.SecurityGroups(groups, nil)
	c.Assert(err, IsNil)
	c.Assert(groupsResp.Groups, HasLen, len(groups))

	// For each group, check that it exists and record its id.
	for i, group := range groups {
		found := false
		for _, g := range groupsResp.Groups {
			if g.Name == group.Name {
				groups[i].Id = g.Id
				info[i] = g
				found = true
				break
			}
		}
		if !found {
			c.Fatalf("group %q not found", group.Name)
		}
	}

	// The old juju group should have been reused.
	c.Check(groups[0].Id, Equals, oldJujuGroup.Id)

	// Check that it authorizes the correct ports and there
	// are no extra permissions (in particular we are checking
	// that the unneeded permission that we added earlier
	// has been deleted).
	perms := info[0].IPPerms
	c.Assert(perms, HasLen, 1)
	checkPortAllowed(c, perms, 22)

	// The old machine group should have been reused also.
	c.Check(groups[2].Id, Equals, oldMachineGroup.Id)

	// Check that each instance is part of the correct groups.
	resp, err := ec2conn.Instances([]string{inst0.Id(), inst1.Id()}, nil)
	c.Assert(err, IsNil)
	c.Assert(resp.Reservations, HasLen, 2)
	for _, r := range resp.Reservations {
		c.Assert(r.Instances, HasLen, 1)
		// each instance must be part of the general juju group.
		msg := Commentf("reservation %#v", r)
		c.Assert(hasSecurityGroup(r, groups[0]), Equals, true, msg)
		inst := r.Instances[0]
		switch inst.InstanceId {
		case inst0.Id():
			c.Assert(hasSecurityGroup(r, groups[1]), Equals, true, msg)
			c.Assert(hasSecurityGroup(r, groups[2]), Equals, false, msg)
		case inst1.Id():
			c.Assert(hasSecurityGroup(r, groups[2]), Equals, true, msg)
			c.Assert(hasSecurityGroup(r, groups[1]), Equals, false, msg)
		default:
			c.Errorf("unknown instance found: %v", inst)
		}
	}
}

func (t *LiveTests) TestDestroy(c *C) {
	s := t.Env.Storage()
	err := s.Put("foo", strings.NewReader("foo"), 3)
	c.Assert(err, IsNil)
	err = s.Put("bar", strings.NewReader("bar"), 3)
	c.Assert(err, IsNil)

	// Check that bucket exists, so we can be sure
	// we have checked correctly that it's been destroyed.
	names, err := s.List("")
	c.Assert(err, IsNil)
	c.Assert(len(names) >= 2, Equals, true)

	t.Destroy(c)

<<<<<<< HEAD
	for i := 0; i < 10; i++ {
		_, err = b.List("", "", "", 0)
		if err != nil {
			break
		}
		time.Sleep(200 * time.Millisecond)
	}

	c.Assert(err, NotNil)
	c.Assert(err.(*s3.Error).StatusCode, Equals, 404)
=======
	names, err = s.List("")
	var notFoundError *environs.NotFoundError
	c.Assert(err, FitsTypeOf, notFoundError)
>>>>>>> 17e7d7cb
}

func checkPortAllowed(c *C, perms []amzec2.IPPerm, port int) {
	for _, perm := range perms {
		if perm.FromPort == port {
			c.Check(perm.Protocol, Equals, "tcp")
			c.Check(perm.ToPort, Equals, port)
			c.Check(perm.SourceIPs, DeepEquals, []string{"0.0.0.0/0"})
			c.Check(perm.SourceGroups, HasLen, 0)
			return
		}
	}
	c.Errorf("ip port permission not found for %d in %#v", port, perms)
}

func (t *LiveTests) TestStopInstances(c *C) {
	// It would be nice if this test was in jujutest, but
	// there's no way for jujutest to fabricate a valid-looking
	// instance id.
	inst0, err := t.Env.StartInstance(40, jujutest.InvalidStateInfo)
	c.Assert(err, IsNil)

	inst1 := ec2.FabricateInstance(inst0, "i-aaaaaaaa")

	inst2, err := t.Env.StartInstance(41, jujutest.InvalidStateInfo)
	c.Assert(err, IsNil)

	err = t.Env.StopInstances([]environs.Instance{inst0, inst1, inst2})
	c.Check(err, IsNil)

	var insts []environs.Instance

	// We need the retry logic here because we are waiting
	// for Instances to return an error, and it will not retry
	// if it succeeds.
	gone := false
	for i := 0; i < 5; i++ {
		insts, err = t.Env.Instances([]string{inst0.Id(), inst2.Id()})
		if err == environs.ErrPartialInstances {
			// instances not gone yet.
			time.Sleep(1e9)
			continue
		}
		if err == environs.ErrNoInstances {
			gone = true
			break
		}
		c.Fatalf("error getting instances: %v", err)
	}
	if !gone {
		c.Errorf("after termination, instances remaining: %v", insts)
	}
}

// createGroup creates a new EC2 group and returns it. If it already exists,
// it revokes all its permissions and returns the existing group.
func createGroup(c *C, ec2conn *amzec2.EC2, name, descr string) amzec2.SecurityGroup {
	resp, err := ec2conn.CreateSecurityGroup(name, descr)
	if err == nil {
		return resp.SecurityGroup
	}
	if err.(*amzec2.Error).Code != "InvalidGroup.Duplicate" {
		c.Fatalf("cannot make group %q: %v", name, err)
	}

	// Found duplicate group, so revoke its permissions and return it.
	gresp, err := ec2conn.SecurityGroups(amzec2.SecurityGroupNames(name), nil)
	c.Assert(err, IsNil)

	gi := gresp.Groups[0]
	_, err = ec2conn.RevokeSecurityGroup(gi.SecurityGroup, gi.IPPerms)
	c.Assert(err, IsNil)
	return gi.SecurityGroup
}

func hasSecurityGroup(r amzec2.Reservation, g amzec2.SecurityGroup) bool {
	for _, rg := range r.SecurityGroups {
		if rg.Id == g.Id {
			return true
		}
	}
	return false
}<|MERGE_RESOLUTION|>--- conflicted
+++ resolved
@@ -72,7 +72,7 @@
 	// Put some fake tools in place so that tests that are simply
 	// starting instances without any need to check if those instances
 	// are running will find them in the public bucket.
-	putFakeTools(c, ec2.EnvironPublicBucket(e))
+	putFakeTools(c, e.PublicStorage().(environs.Storage))
 	t.LiveTests.SetUpSuite(c)
 }
 
@@ -232,22 +232,15 @@
 
 	t.Destroy(c)
 
-<<<<<<< HEAD
-	for i := 0; i < 10; i++ {
-		_, err = b.List("", "", "", 0)
+	for i := 0; i < 5; i++ {
+		_, err = s.List("", "", "", 0)
 		if err != nil {
 			break
 		}
-		time.Sleep(200 * time.Millisecond)
-	}
-
-	c.Assert(err, NotNil)
-	c.Assert(err.(*s3.Error).StatusCode, Equals, 404)
-=======
-	names, err = s.List("")
+		time.Sleep(1e9)
+	}
 	var notFoundError *environs.NotFoundError
 	c.Assert(err, FitsTypeOf, notFoundError)
->>>>>>> 17e7d7cb
 }
 
 func checkPortAllowed(c *C, perms []amzec2.IPPerm, port int) {
