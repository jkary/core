// Copyright 2013 Canonical Ltd.
// Licensed under the AGPLv3, see LICENCE file for details.

package environs

import (
	"fmt"
)

<<<<<<< HEAD
// EmptyStorage holds a StorageReader object that contains no files and
// offers no URLs.
var EmptyStorage StorageReader = emptyStorage{}

type emptyStorage struct{}

// File named `verificationFilename` in the storage will contain
// `verificationContent`.  This is also used to differentiate between
// Python Juju and juju-core environments, so change the content with
// care (and update CheckEnvironment below when you do that).
const verificationFilename string = "bootstrap-verify"
const verificationContent = "juju-core storage writing verified: ok\n"

var VerifyStorageError error = fmt.Errorf(
	"provider storage is not writable")

func (s emptyStorage) Get(name string) (io.ReadCloser, error) {
	return nil, errors.NotFoundf("file %q", name)
}

func (s emptyStorage) URL(name string) (string, error) {
	return "", fmt.Errorf("file %q not found", name)
}

func (s emptyStorage) List(prefix string) ([]string, error) {
	return nil, nil
}

func VerifyStorage(storage Storage) error {
	reader := strings.NewReader(verificationContent)
	err := storage.Put(verificationFilename, reader,
		int64(len(verificationContent)))
=======
// RemoveAll is a default implementation for StorageWriter.RemoveAll.
// Providers may have more efficient implementations, or better error handling,
// or safeguards against races with other users of the same storage medium.
// But a simple way to implement RemoveAll would be to delegate to here.
func RemoveAll(stor Storage) error {
	files, err := stor.List("")
>>>>>>> d84c9ea5
	if err != nil {
		return fmt.Errorf("unable to list files for deletion: %v", err)
	}

	// Some limited parallellism might be useful in this loop.
	for _, file := range files {
		err = stor.Remove(file)
		if err != nil {
			break
		}
	}
	return err
}<|MERGE_RESOLUTION|>--- conflicted
+++ resolved
@@ -7,47 +7,12 @@
 	"fmt"
 )
 
-<<<<<<< HEAD
-// EmptyStorage holds a StorageReader object that contains no files and
-// offers no URLs.
-var EmptyStorage StorageReader = emptyStorage{}
-
-type emptyStorage struct{}
-
-// File named `verificationFilename` in the storage will contain
-// `verificationContent`.  This is also used to differentiate between
-// Python Juju and juju-core environments, so change the content with
-// care (and update CheckEnvironment below when you do that).
-const verificationFilename string = "bootstrap-verify"
-const verificationContent = "juju-core storage writing verified: ok\n"
-
-var VerifyStorageError error = fmt.Errorf(
-	"provider storage is not writable")
-
-func (s emptyStorage) Get(name string) (io.ReadCloser, error) {
-	return nil, errors.NotFoundf("file %q", name)
-}
-
-func (s emptyStorage) URL(name string) (string, error) {
-	return "", fmt.Errorf("file %q not found", name)
-}
-
-func (s emptyStorage) List(prefix string) ([]string, error) {
-	return nil, nil
-}
-
-func VerifyStorage(storage Storage) error {
-	reader := strings.NewReader(verificationContent)
-	err := storage.Put(verificationFilename, reader,
-		int64(len(verificationContent)))
-=======
 // RemoveAll is a default implementation for StorageWriter.RemoveAll.
 // Providers may have more efficient implementations, or better error handling,
 // or safeguards against races with other users of the same storage medium.
 // But a simple way to implement RemoveAll would be to delegate to here.
 func RemoveAll(stor Storage) error {
 	files, err := stor.List("")
->>>>>>> d84c9ea5
 	if err != nil {
 		return fmt.Errorf("unable to list files for deletion: %v", err)
 	}
