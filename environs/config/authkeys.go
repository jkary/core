package config

import (
	"bytes"
	"crypto/tls"
	"fmt"
	"io/ioutil"
	"launchpad.net/juju-core/cert"
	"os"
	"path/filepath"
	"strings"
)

func expandTilde(f string) string {
	// TODO expansion of other user's home directories.
	// Q what characters are valid in a user name?
	if strings.HasPrefix(f, "~"+string(filepath.Separator)) {
		return os.Getenv("HOME") + f[1:]
	}
	return f
}

// authorizedKeys implements the standard juju behaviour for finding
// authorized_keys. It returns a set of keys in in authorized_keys format
// (see sshd(8) for a description).  If path is non-empty, it names the
// file to use; otherwise the user's .ssh directory will be searched.
// Home directory expansion will be performed on the path if it starts with
// a ~; if the expanded path is relative, it will be interpreted relative
// to $HOME/.ssh.
func readAuthorizedKeys(path string) (string, error) {
	var files []string
	if path == "" {
		files = []string{"id_dsa.pub", "id_rsa.pub", "identity.pub"}
	} else {
		files = []string{path}
	}
	var firstError error
	var keyData []byte
	for _, f := range files {
		f = expandTilde(f)
		if !filepath.IsAbs(f) {
			f = filepath.Join(os.Getenv("HOME"), ".ssh", f)
		}
		data, err := ioutil.ReadFile(f)
		if err != nil {
			if firstError == nil && !os.IsNotExist(err) {
				firstError = err
			}
			continue
		}
		keyData = append(keyData, bytes.Trim(data, "\n")...)
		keyData = append(keyData, '\n')
	}
	if len(keyData) == 0 {
		if firstError == nil {
			firstError = fmt.Errorf("no public ssh keys found")
		}
		return "", firstError
	}
	return string(keyData), nil
}

// verifyKeyPair verifies that the certificate and key parse correctly.
// The key is optional - if it is provided, we also check that the key
// matches the certificate.
func verifyKeyPair(cert, key []byte) error {
	if key != nil {
		_, err := tls.X509KeyPair(cert, key)
		return err
	}
<<<<<<< HEAD
	_, err := cert.ParseCertificate(certPEM)
	return err
=======
	for len(cert) > 0 {
		var certBlock *pem.Block
		certBlock, cert = pem.Decode(cert)
		if certBlock == nil {
			break
		}
		if certBlock.Type == "CERTIFICATE" {
			_, err := x509.ParseCertificate(certBlock.Bytes)
			return err
		}
	}
	return fmt.Errorf("no certificates found")
>>>>>>> 4fd9f626
}<|MERGE_RESOLUTION|>--- conflicted
+++ resolved
@@ -68,21 +68,6 @@
 		_, err := tls.X509KeyPair(cert, key)
 		return err
 	}
-<<<<<<< HEAD
 	_, err := cert.ParseCertificate(certPEM)
 	return err
-=======
-	for len(cert) > 0 {
-		var certBlock *pem.Block
-		certBlock, cert = pem.Decode(cert)
-		if certBlock == nil {
-			break
-		}
-		if certBlock.Type == "CERTIFICATE" {
-			_, err := x509.ParseCertificate(certBlock.Bytes)
-			return err
-		}
-	}
-	return fmt.Errorf("no certificates found")
->>>>>>> 4fd9f626
 }