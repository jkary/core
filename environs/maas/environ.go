// Copyright 2013 Canonical Ltd.
// Licensed under the AGPLv3, see LICENCE file for details.

package maas

import (
	"encoding/base64"
	"fmt"
	"net/url"
	"sync"
	"time"

	"launchpad.net/gomaasapi"
	"launchpad.net/juju-core/constraints"
	"launchpad.net/juju-core/environs"
	"launchpad.net/juju-core/environs/cloudinit"
	"launchpad.net/juju-core/environs/config"
	"launchpad.net/juju-core/environs/tools"
	"launchpad.net/juju-core/instance"
	"launchpad.net/juju-core/log"
	"launchpad.net/juju-core/state"
	"launchpad.net/juju-core/state/api"
	"launchpad.net/juju-core/utils"
)

const (
	// We're using v1.0 of the MAAS API.
	apiVersion = "1.0"
)

// A request may fail to due "eventual consistency" semantics, which
// should resolve fairly quickly.  A request may also fail due to a slow
// state transition (for instance an instance taking a while to release
// a security group after termination).  The former failure mode is
// dealt with by shortAttempt, the latter by LongAttempt.
var shortAttempt = utils.AttemptStrategy{
	Total: 5 * time.Second,
	Delay: 200 * time.Millisecond,
}

type maasEnviron struct {
	name string

	// ecfgMutex protects the *Unlocked fields below.
	ecfgMutex sync.Mutex

	ecfgUnlocked       *maasEnvironConfig
	maasClientUnlocked *gomaasapi.MAASObject
	storageUnlocked    environs.Storage
}

var _ environs.Environ = (*maasEnviron)(nil)

func NewEnviron(cfg *config.Config) (*maasEnviron, error) {
	env := new(maasEnviron)
	err := env.SetConfig(cfg)
	if err != nil {
		return nil, err
	}
	env.name = cfg.Name()
	env.storageUnlocked = NewStorage(env)
	return env, nil
}

func (env *maasEnviron) Name() string {
	return env.name
}

// makeMachineConfig sets up a basic machine configuration for use with
// userData().  You may still need to supply more information, but this takes
// care of the fixed entries and the ones that are always needed.
// TODO(bug 1199847): This work can be shared between providers.
func (env *maasEnviron) makeMachineConfig(machineID, machineNonce string,
	stateInfo *state.Info, apiInfo *api.Info) *cloudinit.MachineConfig {
	return &cloudinit.MachineConfig{
		// Fixed entries.
		DataDir: environs.DataDir,

		// Parameter entries.
		MachineId:    machineID,
		MachineNonce: machineNonce,
		StateInfo:    stateInfo,
		APIInfo:      apiInfo,
	}
}

// startBootstrapNode starts the juju bootstrap node for this environment.
func (env *maasEnviron) startBootstrapNode(cons constraints.Value) (instance.Instance, error) {
	// The bootstrap instance gets machine id "0".  This is not related to
	// instance ids or MAAS system ids.  Juju assigns the machine ID.
	const machineID = "0"
	mcfg := env.makeMachineConfig(machineID, state.BootstrapNonce, nil, nil)
	mcfg.StateServer = true

	log.Debugf("environs/maas: bootstrapping environment %q", env.Name())
	possibleTools, err := environs.FindBootstrapTools(env, cons)
	if err != nil {
		return nil, err
	}
<<<<<<< HEAD
	err = environs.CheckToolsSeries(possibleTools, env.Config().DefaultSeries())
	if err != nil {
		return nil, err
	}
	inst, err := env.obtainNode(machineID, cons, possibleTools, mcfg)
=======
	inst, err := env.internalStartInstance(machineID, cons, possibleTools, mcfg)
>>>>>>> bbc13925
	if err != nil {
		return nil, fmt.Errorf("cannot start bootstrap instance: %v", err)
	}
	return inst, nil
}

// Bootstrap is specified in the Environ interface.
// TODO(bug 1199847): This work can be shared between providers.
func (env *maasEnviron) Bootstrap(cons constraints.Value) error {

	if err := environs.VerifyBootstrapInit(env, shortAttempt); err != nil {
		return err
	}

	inst, err := env.startBootstrapNode(cons)
	if err != nil {
		return err
	}
	err = environs.SaveState(
		env.Storage(),
		&environs.BootstrapState{StateInstances: []instance.Id{inst.Id()}})
	if err != nil {
		err2 := env.releaseInstance(inst)
		if err2 != nil {
			// Failure upon failure.  Log it, but return the
			// original error.
			log.Errorf("environs/maas: cannot release failed bootstrap instance: %v", err2)
		}
		return fmt.Errorf("cannot save state: %v", err)
	}

	// TODO make safe in the case of racing Bootstraps
	// If two Bootstraps are called concurrently, there's
	// no way to make sure that only one succeeds.
	return nil
}

// StateInfo is specified in the Environ interface.
func (env *maasEnviron) StateInfo() (*state.Info, *api.Info, error) {
	return environs.StateInfo(env)
}

// ecfg returns the environment's maasEnvironConfig, and protects it with a
// mutex.
func (env *maasEnviron) ecfg() *maasEnvironConfig {
	env.ecfgMutex.Lock()
	defer env.ecfgMutex.Unlock()
	return env.ecfgUnlocked
}

// Config is specified in the Environ interface.
func (env *maasEnviron) Config() *config.Config {
	return env.ecfg().Config
}

// SetConfig is specified in the Environ interface.
func (env *maasEnviron) SetConfig(cfg *config.Config) error {
	env.ecfgMutex.Lock()
	defer env.ecfgMutex.Unlock()

	// The new config has already been validated by itself, but now we
	// validate the transition from the old config to the new.
	var oldCfg *config.Config
	if env.ecfgUnlocked != nil {
		oldCfg = env.ecfgUnlocked.Config
	}
	cfg, err := env.Provider().Validate(cfg, oldCfg)
	if err != nil {
		return err
	}

	ecfg, err := providerInstance.newConfig(cfg)
	if err != nil {
		return err
	}

	env.ecfgUnlocked = ecfg

	authClient, err := gomaasapi.NewAuthenticatedClient(ecfg.MAASServer(), ecfg.MAASOAuth(), apiVersion)
	if err != nil {
		return err
	}
	env.maasClientUnlocked = gomaasapi.NewMAAS(*authClient)

	return nil
}

// getMAASClient returns a MAAS client object to use for a request, in a
// lock-protected fashion.
func (env *maasEnviron) getMAASClient() *gomaasapi.MAASObject {
	env.ecfgMutex.Lock()
	defer env.ecfgMutex.Unlock()

	return env.maasClientUnlocked
}

// convertConstraints converts the given constraints into an url.Values
// object suitable to pass to MAAS when acquiring a node.
// CpuPower is ignored because it cannot translated into something
// meaningful for MAAS right now.
func convertConstraints(cons constraints.Value) url.Values {
	params := url.Values{}
	if cons.Arch != nil {
		params.Add("arch", *cons.Arch)
	}
	if cons.CpuCores != nil {
		params.Add("cpu_count", fmt.Sprintf("%d", *cons.CpuCores))
	}
	if cons.Mem != nil {
		params.Add("mem", fmt.Sprintf("%d", *cons.Mem))
	}
	if cons.CpuPower != nil {
		log.Warningf("environs/maas: ignoring unsupported constraint 'cpu-power'")
	}
	return params
}

// acquireNode allocates a node from the MAAS.
func (environ *maasEnviron) acquireNode(cons constraints.Value, possibleTools tools.List) (gomaasapi.MAASObject, *state.Tools, error) {
	constraintsParams := convertConstraints(cons)
	var result gomaasapi.JSONObject
	var err error
	for a := shortAttempt.Start(); a.Next(); {
		client := environ.getMAASClient().GetSubObject("nodes/")
		result, err = client.CallPost("acquire", constraintsParams)
		if err == nil {
			break
		}
	}
	if err != nil {
		return gomaasapi.MAASObject{}, nil, err
	}
	node, err := result.GetMAASObject()
	if err != nil {
		msg := fmt.Errorf("unexpected result from 'acquire' on MAAS API: %v", err)
		return gomaasapi.MAASObject{}, nil, msg
	}
	tools := possibleTools[0]
	log.Warningf("environs/maas: picked arbitrary tools %q", tools)
	return node, tools, nil
}

// startNode installs and boots a node.
func (environ *maasEnviron) startNode(node gomaasapi.MAASObject, series string, userdata []byte) error {
	userDataParam := base64.StdEncoding.EncodeToString(userdata)
	params := url.Values{
		"distro_series": {series},
		"user_data":     {userDataParam},
	}
	// Initialize err to a non-nil value as a sentinel for the following
	// loop.
	err := fmt.Errorf("(no error)")
	for a := shortAttempt.Start(); a.Next() && err != nil; {
		_, err = node.CallPost("start", params)
	}
	return err
}

// internalStartInstance allocates and starts a MAAS node.  It is used both
// for the implementation of StartInstance, and to initialize the bootstrap
// node.
// TODO(bug 1199847): Some of this work can be shared between providers.
<<<<<<< HEAD
// The instance will be set up for the same series for which you pass tools.
// All tools in possibleTools must be for the same series.
func (environ *maasEnviron) obtainNode(machineId string, cons constraints.Value, possibleTools tools.List, mcfg *cloudinit.MachineConfig) (_ *maasInstance, err error) {
=======
func (environ *maasEnviron) internalStartInstance(machineId string, cons constraints.Value, possibleTools tools.List, mcfg *cloudinit.MachineConfig) (_ *maasInstance, err error) {
>>>>>>> bbc13925
	series := possibleTools.Series()
	if len(series) != 1 {
		panic(fmt.Errorf("should have gotten tools for one series, got %v", series))
	}
	var instance *maasInstance
	if node, tools, err := environ.acquireNode(cons, possibleTools); err != nil {
		return nil, fmt.Errorf("cannot run instances: %v", err)
	} else {
		instance = &maasInstance{&node, environ}
		mcfg.Tools = tools
	}
	defer func() {
		if err != nil {
			if err := environ.releaseInstance(instance); err != nil {
				log.Errorf("environs/maas: error releasing failed instance: %v", err)
			}
		}
	}()

	hostname, err := instance.DNSName()
	if err != nil {
		return nil, err
	}
	info := machineInfo{string(instance.Id()), hostname}
	runCmd, err := info.cloudinitRunCmd()
	if err != nil {
		return nil, err
	}
	if err := environs.FinishMachineConfig(mcfg, environ.Config(), cons); err != nil {
		return nil, err
	}
	userdata, err := userData(mcfg, runCmd)
	if err != nil {
		msg := fmt.Errorf("could not compose userdata for bootstrap node: %v", err)
		return nil, msg
	}
	if err := environ.startNode(*instance.maasObject, series[0], userdata); err != nil {
		return nil, err
	}
	log.Debugf("environs/maas: started instance %q", instance.Id())
	return instance, nil
}

// StartInstance is specified in the Environ interface.
// TODO(bug 1199847): This work can be shared between providers.
func (environ *maasEnviron) StartInstance(machineID, machineNonce string, series string, cons constraints.Value,
	stateInfo *state.Info, apiInfo *api.Info) (instance.Instance, *instance.HardwareCharacteristics, error) {
	possibleTools, err := environs.FindInstanceTools(environ, series, cons)
	if err != nil {
		return nil, nil, err
	}
	err = environs.CheckToolsSeries(possibleTools, series)
	if err != nil {
		return nil, nil, err
	}
	mcfg := environ.makeMachineConfig(machineID, machineNonce, stateInfo, apiInfo)
	// TODO(bug 1193998) - return instance hardware characteristics as well
	inst, err := environ.internalStartInstance(machineID, cons, possibleTools, mcfg)
	return inst, nil, err
}

// StopInstances is specified in the Environ interface.
func (environ *maasEnviron) StopInstances(instances []instance.Instance) error {
	// Shortcut to exit quickly if 'instances' is an empty slice or nil.
	if len(instances) == 0 {
		return nil
	}
	// Tell MAAS to release each of the instances.  If there are errors,
	// return only the first one (but release all instances regardless).
	// Note that releasing instances also turns them off.
	var firstErr error
	for _, instance := range instances {
		err := environ.releaseInstance(instance)
		if firstErr == nil {
			firstErr = err
		}
	}
	return firstErr
}

// releaseInstance releases a single instance.
func (environ *maasEnviron) releaseInstance(inst instance.Instance) error {
	maasInst := inst.(*maasInstance)
	maasObj := maasInst.maasObject
	_, err := maasObj.CallPost("release", nil)
	if err != nil {
		log.Debugf("environs/maas: error releasing instance %v", maasInst)
	}
	return err
}

// instances calls the MAAS API to list nodes.  The "ids" slice is a filter for
// specific instance IDs.  Due to how this works in the HTTP API, an empty
// "ids" matches all instances (not none as you might expect).
func (environ *maasEnviron) instances(ids []instance.Id) ([]instance.Instance, error) {
	nodeListing := environ.getMAASClient().GetSubObject("nodes")
	filter := getSystemIdValues(ids)
	listNodeObjects, err := nodeListing.CallGet("list", filter)
	if err != nil {
		return nil, err
	}
	listNodes, err := listNodeObjects.GetArray()
	if err != nil {
		return nil, err
	}
	instances := make([]instance.Instance, len(listNodes))
	for index, nodeObj := range listNodes {
		node, err := nodeObj.GetMAASObject()
		if err != nil {
			return nil, err
		}
		instances[index] = &maasInstance{
			maasObject: &node,
			environ:    environ,
		}
	}
	return instances, nil
}

// Instances returns the instance.Instance objects corresponding to the given
// slice of instance.Id.  The error is ErrNoInstances if no instances
// were found.
func (environ *maasEnviron) Instances(ids []instance.Id) ([]instance.Instance, error) {
	if len(ids) == 0 {
		// This would be treated as "return all instances" below, so
		// treat it as a special case.
		// The interface requires us to return this particular error
		// if no instances were found.
		return nil, environs.ErrNoInstances
	}
	instances, err := environ.instances(ids)
	if err != nil {
		return nil, err
	}
	if len(instances) == 0 {
		return nil, environs.ErrNoInstances
	}
	if len(ids) != len(instances) {
		return instances, environs.ErrPartialInstances
	}
	return instances, nil
}

// AllInstances returns all the instance.Instance in this provider.
func (environ *maasEnviron) AllInstances() ([]instance.Instance, error) {
	return environ.instances(nil)
}

// Storage is defined by the Environ interface.
func (env *maasEnviron) Storage() environs.Storage {
	env.ecfgMutex.Lock()
	defer env.ecfgMutex.Unlock()
	return env.storageUnlocked
}

// PublicStorage is defined by the Environ interface.
func (env *maasEnviron) PublicStorage() environs.StorageReader {
	// MAAS does not have a shared storage.
	return environs.EmptyStorage
}

func (environ *maasEnviron) Destroy(ensureInsts []instance.Instance) error {
	log.Debugf("environs/maas: destroying environment %q", environ.name)
	insts, err := environ.AllInstances()
	if err != nil {
		return fmt.Errorf("cannot get instances: %v", err)
	}
	found := make(map[instance.Id]bool)
	for _, inst := range insts {
		found[inst.Id()] = true
	}

	// Add any instances we've been told about but haven't yet shown
	// up in the instance list.
	for _, inst := range ensureInsts {
		id := inst.Id()
		if !found[id] {
			insts = append(insts, inst)
			found[id] = true
		}
	}
	err = environ.StopInstances(insts)
	if err != nil {
		return err
	}

	return environ.Storage().RemoveAll()
}

// MAAS does not do firewalling so these port methods do nothing.
func (*maasEnviron) OpenPorts([]instance.Port) error {
	log.Debugf("environs/maas: unimplemented OpenPorts() called")
	return nil
}

func (*maasEnviron) ClosePorts([]instance.Port) error {
	log.Debugf("environs/maas: unimplemented ClosePorts() called")
	return nil
}

func (*maasEnviron) Ports() ([]instance.Port, error) {
	log.Debugf("environs/maas: unimplemented Ports() called")
	return []instance.Port{}, nil
}

func (*maasEnviron) Provider() environs.EnvironProvider {
	return &providerInstance
}<|MERGE_RESOLUTION|>--- conflicted
+++ resolved
@@ -97,15 +97,11 @@
 	if err != nil {
 		return nil, err
 	}
-<<<<<<< HEAD
 	err = environs.CheckToolsSeries(possibleTools, env.Config().DefaultSeries())
 	if err != nil {
 		return nil, err
 	}
-	inst, err := env.obtainNode(machineID, cons, possibleTools, mcfg)
-=======
 	inst, err := env.internalStartInstance(machineID, cons, possibleTools, mcfg)
->>>>>>> bbc13925
 	if err != nil {
 		return nil, fmt.Errorf("cannot start bootstrap instance: %v", err)
 	}
@@ -267,14 +263,10 @@
 // internalStartInstance allocates and starts a MAAS node.  It is used both
 // for the implementation of StartInstance, and to initialize the bootstrap
 // node.
-// TODO(bug 1199847): Some of this work can be shared between providers.
-<<<<<<< HEAD
 // The instance will be set up for the same series for which you pass tools.
 // All tools in possibleTools must be for the same series.
-func (environ *maasEnviron) obtainNode(machineId string, cons constraints.Value, possibleTools tools.List, mcfg *cloudinit.MachineConfig) (_ *maasInstance, err error) {
-=======
+// TODO(bug 1199847): Some of this work can be shared between providers.
 func (environ *maasEnviron) internalStartInstance(machineId string, cons constraints.Value, possibleTools tools.List, mcfg *cloudinit.MachineConfig) (_ *maasInstance, err error) {
->>>>>>> bbc13925
 	series := possibleTools.Series()
 	if len(series) != 1 {
 		panic(fmt.Errorf("should have gotten tools for one series, got %v", series))
