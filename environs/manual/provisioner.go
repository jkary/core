// Copyright 2013 Canonical Ltd.
// Licensed under the AGPLv3, see LICENCE file for details.

package manual

import (
	"errors"
	"fmt"
	"io"
	"net"
	"strings"

	"launchpad.net/loggo"

	coreCloudinit "launchpad.net/juju-core/cloudinit"
	"launchpad.net/juju-core/cloudinit/sshinit"
	"launchpad.net/juju-core/constraints"
	"launchpad.net/juju-core/environs"
	"launchpad.net/juju-core/environs/cloudinit"
	"launchpad.net/juju-core/environs/config"
	"launchpad.net/juju-core/instance"
	"launchpad.net/juju-core/juju"
	"launchpad.net/juju-core/state"
	"launchpad.net/juju-core/state/api"
	"launchpad.net/juju-core/state/api/params"
	"launchpad.net/juju-core/state/statecmd"
	"launchpad.net/juju-core/tools"
	"launchpad.net/juju-core/utils"
)

const manualInstancePrefix = "manual:"

var logger = loggo.GetLogger("juju.environs.manual")

type ProvisionMachineArgs struct {
	// Host is the SSH host: [user@]host
	Host string

	// DataDir is the root directory for juju data.
	// If left blank, the default location "/var/lib/juju" will be used.
	DataDir string

	// EnvName is the name of the environment for which the machine will be provisioned.
	EnvName string

	// Tools to install on the machine. If nil, tools will be automatically
	// chosen using environs/tools FindInstanceTools.
	Tools *tools.Tools

	// Stdin is required to respond to sudo prompts,
	// and must be a terminal (except in tests)
	Stdin io.Reader

	// Stdout is required to present sudo prompts to the user.
	Stdout io.Writer

	// Stderr is required to present machine provisioning progress to the user.
	Stderr io.Writer
}

// ErrProvisioned is returned by ProvisionMachine if the target
// machine has an existing machine agent.
var ErrProvisioned = errors.New("machine is already provisioned")

// ProvisionMachine provisions a machine agent to an existing host, via
// an SSH connection to the specified host. The host may optionally be preceded
// with a login username, as in [user@]host.
//
// On successful completion, this function will return the id of the state.Machine
// that was entered into state.
func ProvisionMachine(args ProvisionMachineArgs) (machineId string, err error) {
	client, err := juju.NewAPIClientFromName(args.EnvName)
	if err != nil {
		return "", err
	}
	// Used for fallback to 1.16 code
	var stateConn *juju.Conn
	defer func() {
		if machineId != "" && err != nil {
			logger.Errorf("provisioning failed, removing machine %v: %v", machineId, err)
			// If we have stateConn, then we are in 1.16
			// compatibility mode and we should issue
			// DestroyMachines directly on the state, rather than
			// via API (because DestroyMachine *also* didn't exist
			// in 1.16, though it will be in 1.16.5).
			// TODO: When this compatibility code is removed, we
			// should remove the method in state as well (as long
			// as destroy-machine also no longer needs it.)
			var cleanupErr error
			if stateConn != nil {
				cleanupErr = statecmd.DestroyMachines1dot16(stateConn.State, machineId)
			} else {
				cleanupErr = client.DestroyMachines(machineId)
			}
			if cleanupErr != nil {
				logger.Warningf("error cleaning up machine: %s", cleanupErr)
			}
			machineId = ""
		}
		if stateConn != nil {
			stateConn.Close()
			stateConn = nil
		}
		client.Close()
	}()

<<<<<<< HEAD
	machineParams, err := gatherMachineParams(args.Host)
	if err != nil {
		return "", err
	}
	arch := ""
	if machineParams.HardwareCharacteristics.Arch != nil {
		arch = *machineParams.HardwareCharacteristics.Arch
	}

	// Inform Juju that the machine exists.
	machineId, err = recordMachineInState(client, *machineParams)
	if params.IsCodeNotImplemented(err) {
		logger.Infof("AddMachines not supported by the API server, " +
			"falling back to 1.16 compatibility mode (direct DB access)")
		stateConn, err = juju.NewConnFromName(args.EnvName)
		if err == nil {
			machineId, err = recordMachineInState1dot16(stateConn, *machineParams)
		}
	}
=======
	// Create the "ubuntu" user and initialise passwordless sudo. We populate
	// the ubuntu user's authorized_keys file with the public keys in the current
	// user's ~/.ssh directory. The authenticationworker will later update the
	// ubuntu user's authorized_keys.
	user, host := splitUserHost(args.Host)
	authorizedKeys, err := config.ReadAuthorizedKeys("")
	if err := InitUbuntuUser(host, user, authorizedKeys, args.Stdin, args.Stdout); err != nil {
		return "", err
	}

	// Generate a unique nonce for the machine.
	uuid, err := utils.NewUUID()
	if err != nil {
		return "", err
	}
	instanceId := instance.Id(manualInstancePrefix + host)
	nonce := fmt.Sprintf("%s:%s", instanceId, uuid.String())

	// Inform Juju that the machine exists.
	machineId, series, arch, err := recordMachineInState(client, host, nonce, instanceId)
>>>>>>> 3a90dca1
	if err != nil {
		return "", err
	}

	var configParameters params.MachineConfig
	if stateConn == nil {
		configParameters, err = client.MachineConfig(machineId, machineParams.Series, arch)
	} else {
		request := params.MachineConfigParams{
			MachineId: machineId,
			Series:    machineParams.Series,
			Arch:      arch,
		}
		configParameters, err = statecmd.MachineConfig(stateConn.State, request)
	}
	if err != nil {
		return "", err
	}
	// Gather the information needed by the machine agent to run the provisioning script.
	mcfg, err := finishMachineConfig(configParameters, machineId, machineParams.Nonce, args.DataDir)
	if err != nil {
		return machineId, err
	}

	// Finally, provision the machine agent.
	err = provisionMachineAgent(host, mcfg, args.Stderr)
	if err != nil {
		return machineId, err
	}

	logger.Infof("Provisioned machine %v", machineId)
	return machineId, nil
}

func splitUserHost(host string) (string, string) {
	if at := strings.Index(host, "@"); at != -1 {
		return host[:at], host[at+1:]
	}
	return "", host
}

func recordMachineInState(
	client *api.Client, machineParams params.AddMachineParams) (machineId string, err error) {
	results, err := client.AddMachines([]params.AddMachineParams{machineParams})
	if err != nil {
		return "", err
	}
	// Currently, only one machine is added, but in future there may be several added in one call.
	machineInfo := results[0]
	if machineInfo.Error != nil {
		return "", machineInfo.Error
	}
	return machineInfo.Machine, nil
}

// convertToStateJobs takes a slice of params.MachineJob and makes them a slice of state.MachineJob
func convertToStateJobs(jobs []params.MachineJob) ([]state.MachineJob, error) {
	outJobs := make([]state.MachineJob, len(jobs))
	var err error
	for j, job := range jobs {
		if outJobs[j], err = state.MachineJobFromParams(job); err != nil {
			return nil, err
		}
	}
	return outJobs, nil
}

func recordMachineInState1dot16(
	stateConn *juju.Conn, machineParams params.AddMachineParams) (machineId string, err error) {
	stateJobs, err := convertToStateJobs(machineParams.Jobs)
	if err != nil {
		return "", err
	}
	//if p.Series == "" {
	//	p.Series = defaultSeries
	//}
	template := state.MachineTemplate{
		Series:      machineParams.Series,
		Constraints: machineParams.Constraints,
		InstanceId:  machineParams.InstanceId,
		Jobs:        stateJobs,
		Nonce:       machineParams.Nonce,
		HardwareCharacteristics: machineParams.HardwareCharacteristics,
		Addresses:               machineParams.Addrs,
	}
	machine, err := stateConn.State.AddOneMachine(template)
	if err != nil {
		return "", err
	}
	return machine.Id(), nil
}

func gatherMachineParams(host string) (*params.AddMachineParams, error) {

	// Generate a unique nonce for the machine.
	uuid, err := utils.NewUUID()
	if err != nil {
		return nil, err
	}
	// First, gather the parameters needed to inject the existing host into state.
	if ip := net.ParseIP(host); ip != nil {
		// Do a reverse-lookup on the IP. The IP may not have
		// a DNS entry, so just log a warning if this fails.
		names, err := net.LookupAddr(ip.String())
		if err != nil {
			logger.Infof("failed to resolve %v: %v", ip, err)
		} else {
			logger.Infof("resolved %v to %v", ip, names)
			host = names[0]
		}
	}
	addrs, err := instance.HostAddresses(host)
	if err != nil {
		return nil, err
	}
	logger.Infof("addresses for %v: %v", host, addrs)

	provisioned, err := checkProvisioned(host)
	if err != nil {
		err = fmt.Errorf("error checking if provisioned: %v", err)
		return nil, err
	}
	if provisioned {
		return nil, ErrProvisioned
	}

	hc, series, err := DetectSeriesAndHardwareCharacteristics(host)
	if err != nil {
		err = fmt.Errorf("error detecting hardware characteristics: %v", err)
		return nil, err
	}

	// There will never be a corresponding "instance" that any provider
	// knows about. This is fine, and works well with the provisioner
	// task. The provisioner task will happily remove any and all dead
	// machines from state, but will ignore the associated instance ID
	// if it isn't one that the environment provider knows about.

	instanceId := instance.Id(manualInstancePrefix + hostWithoutUser(host))
	nonce := fmt.Sprintf("%s:%s", instanceId, uuid.String())
	machineParams := &params.AddMachineParams{
		Series:                  series,
		HardwareCharacteristics: hc,
		InstanceId:              instanceId,
		Nonce:                   nonce,
		Addrs:                   addrs,
		Jobs:                    []params.MachineJob{params.JobHostUnits},
	}
	return machineParams, nil
}

func finishMachineConfig(configParameters params.MachineConfig, machineId, nonce, dataDir string) (*cloudinit.MachineConfig, error) {
	stateInfo := &state.Info{
		Addrs:    configParameters.StateAddrs,
		Password: configParameters.Password,
		Tag:      configParameters.Tag,
		CACert:   configParameters.CACert,
	}
	apiInfo := &api.Info{
		Addrs:    configParameters.APIAddrs,
		Password: configParameters.Password,
		Tag:      configParameters.Tag,
		CACert:   configParameters.CACert,
	}
	environConfig, err := config.New(config.NoDefaults, configParameters.EnvironAttrs)
	if err != nil {
		return nil, err
	}
	mcfg := environs.NewMachineConfig(machineId, nonce, stateInfo, apiInfo)
	if dataDir != "" {
		mcfg.DataDir = dataDir
	}
	mcfg.Tools = configParameters.Tools
	err = environs.FinishMachineConfig(mcfg, environConfig, constraints.Value{})
	if err != nil {
		return nil, err
	}
	return mcfg, nil
}

func provisionMachineAgent(host string, mcfg *cloudinit.MachineConfig, stderr io.Writer) error {
	cloudcfg := coreCloudinit.New()
	if err := cloudinit.ConfigureJuju(mcfg, cloudcfg); err != nil {
		return err
	}
	// Explicitly disabling apt_upgrade so as not to trample
	// the target machine's existing configuration.
	cloudcfg.SetAptUpgrade(false)
	return sshinit.Configure(sshinit.ConfigureParams{
		Host:   "ubuntu@" + host,
		Config: cloudcfg,
		Stderr: stderr,
	})
}<|MERGE_RESOLUTION|>--- conflicted
+++ resolved
@@ -104,7 +104,16 @@
 		client.Close()
 	}()
 
-<<<<<<< HEAD
+	// Create the "ubuntu" user and initialise passwordless sudo. We populate
+	// the ubuntu user's authorized_keys file with the public keys in the current
+	// user's ~/.ssh directory. The authenticationworker will later update the
+	// ubuntu user's authorized_keys.
+	user, host := splitUserHost(args.Host)
+	authorizedKeys, err := config.ReadAuthorizedKeys("")
+	if err := InitUbuntuUser(host, user, authorizedKeys, args.Stdin, args.Stdout); err != nil {
+		return "", err
+	}
+
 	machineParams, err := gatherMachineParams(args.Host)
 	if err != nil {
 		return "", err
@@ -124,28 +133,6 @@
 			machineId, err = recordMachineInState1dot16(stateConn, *machineParams)
 		}
 	}
-=======
-	// Create the "ubuntu" user and initialise passwordless sudo. We populate
-	// the ubuntu user's authorized_keys file with the public keys in the current
-	// user's ~/.ssh directory. The authenticationworker will later update the
-	// ubuntu user's authorized_keys.
-	user, host := splitUserHost(args.Host)
-	authorizedKeys, err := config.ReadAuthorizedKeys("")
-	if err := InitUbuntuUser(host, user, authorizedKeys, args.Stdin, args.Stdout); err != nil {
-		return "", err
-	}
-
-	// Generate a unique nonce for the machine.
-	uuid, err := utils.NewUUID()
-	if err != nil {
-		return "", err
-	}
-	instanceId := instance.Id(manualInstancePrefix + host)
-	nonce := fmt.Sprintf("%s:%s", instanceId, uuid.String())
-
-	// Inform Juju that the machine exists.
-	machineId, series, arch, err := recordMachineInState(client, host, nonce, instanceId)
->>>>>>> 3a90dca1
 	if err != nil {
 		return "", err
 	}
