// Copyright 2012, 2013 Canonical Ltd.
// Licensed under the AGPLv3, see LICENCE file for details.

package cloudinit

import (
	"encoding/base64"
	"encoding/json"
	"fmt"
	"path"
	"strings"

	"launchpad.net/goyaml"

	"launchpad.net/juju-core/agent"
	agenttools "launchpad.net/juju-core/agent/tools"
	"launchpad.net/juju-core/cloudinit"
	"launchpad.net/juju-core/constraints"
	"launchpad.net/juju-core/environs/config"
	"launchpad.net/juju-core/instance"
	"launchpad.net/juju-core/log/syslog"
	"launchpad.net/juju-core/names"
	"launchpad.net/juju-core/state"
	"launchpad.net/juju-core/state/api"
	coretools "launchpad.net/juju-core/tools"
	"launchpad.net/juju-core/upstart"
	"launchpad.net/juju-core/utils"
)

// BootstrapStateURLFile is used to communicate to the first bootstrap node
// the URL from which to obtain important state information (instance id and
// hardware characteristics). It is a transient file, only used as the node
// is bootstrapping.
const BootstrapStateURLFile = "/tmp/provider-state-url"

// fileSchemePrefix is the prefix for file:// URLs.
const fileSchemePrefix = "file://"

// MachineConfig represents initialization information for a new juju machine.
type MachineConfig struct {
	// StateServer specifies whether the new machine will run the
	// mongo and API servers.
	StateServer bool

	// StateServerCert and StateServerKey hold the state server
	// certificate and private key in PEM format; they are required when
	// StateServer is set, and ignored otherwise.
	StateServerCert []byte
	StateServerKey  []byte

	// StatePort specifies the TCP port that will be used
	// by the MongoDB server. It must be non-zero
	// if StateServer is true.
	StatePort int

	// APIPort specifies the TCP port that will be used
	// by the API server. It must be non-zero
	// if StateServer is true.
	APIPort int

	// StateInfo holds the means for the new instance to communicate with the
	// juju state. Unless the new machine is running a state server (StateServer is
	// set), there must be at least one state server address supplied.
	// The entity name must match that of the machine being started,
	// or be empty when starting a state server.
	StateInfo *state.Info

	// APIInfo holds the means for the new instance to communicate with the
	// juju state API. Unless the new machine is running a state server (StateServer is
	// set), there must be at least one state server address supplied.
	// The entity name must match that of the machine being started,
	// or be empty when starting a state server.
	APIInfo *api.Info

	// MachineNonce is set at provisioning/bootstrap time and used to
	// ensure the agent is running on the correct instance.
	MachineNonce string

	// Tools is juju tools to be used on the new machine.
	Tools *coretools.Tools

	// DataDir holds the directory that juju state will be put in the new
	// machine.
	DataDir string

	// MachineId identifies the new machine.
	MachineId string

	// MachineContainerType specifies the type of container that the machine
	// is.  If the machine is not a container, then the type is "".
	MachineContainerType instance.ContainerType

	// AuthorizedKeys specifies the keys that are allowed to
	// connect to the machine (see cloudinit.SSHAddAuthorizedKeys)
	// If no keys are supplied, there can be no ssh access to the node.
	// On a bootstrap machine, that is fatal. On other
	// machines it will mean that the ssh, scp and debug-hooks
	// commands cannot work.
	AuthorizedKeys string

	// AgentEnvironment defines additional configuration variables to set in
	// the machine agent config.
	AgentEnvironment map[string]string

	// Config holds the initial environment configuration.
	Config *config.Config

	// Constraints holds the initial environment constraints.
	Constraints constraints.Value

	// StateInfoURL is the URL of a file which contains information about the state server machines.
	StateInfoURL string
}

func base64yaml(m *config.Config) string {
	data, err := goyaml.Marshal(m.AllAttrs())
	if err != nil {
		// can't happen, these values have been validated a number of times
		panic(err)
	}
	return base64.StdEncoding.EncodeToString(data)
}

func New(cfg *MachineConfig) (*cloudinit.Config, error) {
	c := cloudinit.New()
	return Configure(cfg, c)
}

func Configure(cfg *MachineConfig, c *cloudinit.Config) (*cloudinit.Config, error) {
	if err := verifyConfig(cfg); err != nil {
		return nil, err
	}
	c.AddSSHAuthorizedKeys(cfg.AuthorizedKeys)
	c.AddPackage("git")
	// Perfectly reasonable to install lxc on environment instances and kvm
	// containers.
	if cfg.MachineContainerType != instance.LXC {
		c.AddPackage("lxc")
	}

	c.AddScripts(
		"set -xe", // ensure we run all the scripts or abort.
		fmt.Sprintf("mkdir -p %s", cfg.DataDir),
		"mkdir -p /var/log/juju")

	// Make a directory for the tools to live in, then fetch the
	// tools and unarchive them into it.
<<<<<<< HEAD
	var untarCmd string
	if strings.HasPrefix(cfg.Tools.URL, fileSchemePrefix) {
		untarCmd = fmt.Sprintf("tar xz -C $bin -f %s", shquote(cfg.Tools.URL[len(fileSchemePrefix):]))
	} else {
		untarCmd = fmt.Sprintf("wget --no-verbose -O - %s | tar xz -C $bin", shquote(cfg.Tools.URL))
=======
	toolsJson, err := json.Marshal(cfg.Tools)
	if err != nil {
		return nil, err
>>>>>>> 12b4f036
	}
	c.AddScripts(
		"bin="+shquote(cfg.jujuTools()),
		"mkdir -p $bin",
<<<<<<< HEAD
		untarCmd,
		fmt.Sprintf("echo -n %s > $bin/downloaded-url.txt", shquote(cfg.Tools.URL)),
=======
		fmt.Sprintf("wget --no-verbose -O - %s | tee $bin/tools.tar.gz | sha256sum > $bin/juju%s.sha256",
			shquote(cfg.Tools.URL), cfg.Tools.Version),
		fmt.Sprintf(`grep '%s' $bin/juju%s.sha256 || (echo "Tools checksum mismatch"; exit 1)`,
			cfg.Tools.SHA256, cfg.Tools.Version),
		fmt.Sprintf("tar zxf $bin/tools.tar.gz -C $bin"),
		fmt.Sprintf("rm $bin/tools.tar.gz && rm $bin/juju%s.sha256", cfg.Tools.Version),
		fmt.Sprintf("printf %%s %s > $bin/downloaded-tools.txt", shquote(string(toolsJson))),
>>>>>>> 12b4f036
	)

	if err := cfg.addLogging(c); err != nil {
		return nil, err
	}

	// We add the machine agent's configuration info
	// before running bootstrap-state so that bootstrap-state
	// has a chance to rerwrite it to change the password.
	// It would be cleaner to change bootstrap-state to
	// be responsible for starting the machine agent itself,
	// but this would not be backwardly compatible.
	machineTag := names.MachineTag(cfg.MachineId)
	_, err = cfg.addAgentInfo(c, machineTag)
	if err != nil {
		return nil, err
	}

	if cfg.StateServer {
		if cfg.NeedMongoPPA() {
			c.AddAptSource("ppa:juju/stable", "1024R/C8068B11")
		}
		c.AddPackage("mongodb-server")
		certKey := string(cfg.StateServerCert) + string(cfg.StateServerKey)
		c.AddFile(cfg.dataFile("server.pem"), certKey, 0600)
		if err := cfg.addMongoToBoot(c); err != nil {
			return nil, err
		}
		// We temporarily give bootstrap-state a directory
		// of its own so that it can get the state info via the
		// same mechanism as other jujud commands.
		acfg, err := cfg.addAgentInfo(c, "bootstrap")
		if err != nil {
			return nil, err
		}
		c.AddScripts(
			fmt.Sprintf("echo %s > %s", shquote(cfg.StateInfoURL), BootstrapStateURLFile),
			// The bootstrapping is always run with debug on.
			cfg.jujuTools()+"/jujud bootstrap-state"+
				" --data-dir "+shquote(cfg.DataDir)+
				" --env-config "+shquote(base64yaml(cfg.Config))+
				" --constraints "+shquote(cfg.Constraints.String())+
				" --debug",
			"rm -rf "+shquote(acfg.Dir()),
		)
	}

	if err := cfg.addMachineAgentToBoot(c, machineTag, cfg.MachineId); err != nil {
		return nil, err
	}

	// general options
	c.SetAptUpgrade(true)
	c.SetAptUpdate(true)
	c.SetOutput(cloudinit.OutAll, "| tee -a /var/log/cloud-init-output.log", "")
	return c, nil
}

func (cfg *MachineConfig) addLogging(c *cloudinit.Config) error {
	var configRenderer syslog.SyslogConfigRenderer
	if cfg.StateServer {
		configRenderer = syslog.NewAccumulateConfig(
			names.MachineTag(cfg.MachineId))
	} else {
		configRenderer = syslog.NewForwardConfig(
			names.MachineTag(cfg.MachineId), cfg.stateHostAddrs())
	}
	content, err := configRenderer.Render()
	if err != nil {
		return err
	}
	c.AddFile("/etc/rsyslog.d/25-juju.conf", string(content), 0600)
	c.AddRunCmd("restart rsyslog")
	return nil
}

func (cfg *MachineConfig) dataFile(name string) string {
	return path.Join(cfg.DataDir, name)
}

func (cfg *MachineConfig) agentConfig(tag string) (agent.Config, error) {
	// TODO for HAState: the stateHostAddrs and apiHostAddrs here assume that
	// if the machine is a stateServer then to use localhost.  This may be
	// sufficient, but needs thought in the new world order.
	var password string
	if cfg.StateInfo == nil {
		password = cfg.APIInfo.Password
	} else {
		password = cfg.StateInfo.Password
	}
	var configParams = agent.AgentConfigParams{
		DataDir:        cfg.DataDir,
		Tag:            tag,
		Password:       password,
		Nonce:          cfg.MachineNonce,
		StateAddresses: cfg.stateHostAddrs(),
		APIAddresses:   cfg.apiHostAddrs(),
		CACert:         cfg.StateInfo.CACert,
		Values:         cfg.AgentEnvironment,
	}
	if cfg.StateServer {
		return agent.NewStateMachineConfig(
			agent.StateMachineConfigParams{
				AgentConfigParams: configParams,
				StateServerCert:   cfg.StateServerCert,
				StateServerKey:    cfg.StateServerKey,
				StatePort:         cfg.StatePort,
				APIPort:           cfg.APIPort,
			})
	}
	return agent.NewAgentConfig(configParams)
}

// addAgentInfo adds agent-required information to the agent's directory
// and returns the agent directory name.
func (cfg *MachineConfig) addAgentInfo(c *cloudinit.Config, tag string) (agent.Config, error) {
	acfg, err := cfg.agentConfig(tag)
	if err != nil {
		return nil, err
	}
	cmds, err := acfg.WriteCommands()
	if err != nil {
		return nil, err
	}
	c.AddScripts(cmds...)
	return acfg, nil
}

func (cfg *MachineConfig) addMachineAgentToBoot(c *cloudinit.Config, tag, machineId string) error {
	// Make the agent run via a symbolic link to the actual tools
	// directory, so it can upgrade itself without needing to change
	// the upstart script.
	toolsDir := agenttools.ToolsDir(cfg.DataDir, tag)
	// TODO(dfc) ln -nfs, so it doesn't fail if for some reason that the target already exists
	c.AddScripts(fmt.Sprintf("ln -s %v %s", cfg.Tools.Version, shquote(toolsDir)))

	name := "jujud-" + tag
	conf := upstart.MachineAgentUpstartService(name, toolsDir, cfg.DataDir, "/var/log/juju/", tag, machineId, nil)
	cmds, err := conf.InstallCommands()
	if err != nil {
		return fmt.Errorf("cannot make cloud-init upstart script for the %s agent: %v", tag, err)
	}
	c.AddScripts(cmds...)
	return nil
}

func (cfg *MachineConfig) addMongoToBoot(c *cloudinit.Config) error {
	dbDir := path.Join(cfg.DataDir, "db")
	c.AddScripts(
		"mkdir -p "+dbDir+"/journal",
		"chmod 0700 "+dbDir,
		// Otherwise we get three files with 100M+ each, which takes time.
		"dd bs=1M count=1 if=/dev/zero of="+dbDir+"/journal/prealloc.0",
		"dd bs=1M count=1 if=/dev/zero of="+dbDir+"/journal/prealloc.1",
		"dd bs=1M count=1 if=/dev/zero of="+dbDir+"/journal/prealloc.2",
	)

	conf := upstart.MongoUpstartService("juju-db", cfg.DataDir, dbDir, cfg.StatePort)
	cmds, err := conf.InstallCommands()
	if err != nil {
		return fmt.Errorf("cannot make cloud-init upstart script for the state database: %v", err)
	}
	c.AddScripts(cmds...)
	return nil
}

// versionDir converts a tools URL into a name
// to use as a directory for storing the tools executables in
// by using the last element stripped of its extension.
func versionDir(toolsURL string) string {
	name := path.Base(toolsURL)
	ext := path.Ext(name)
	return name[:len(name)-len(ext)]
}

func (cfg *MachineConfig) jujuTools() string {
	return agenttools.SharedToolsDir(cfg.DataDir, cfg.Tools.Version)
}

func (cfg *MachineConfig) stateHostAddrs() []string {
	var hosts []string
	if cfg.StateServer {
		hosts = append(hosts, fmt.Sprintf("localhost:%d", cfg.StatePort))
	}
	if cfg.StateInfo != nil {
		hosts = append(hosts, cfg.StateInfo.Addrs...)
	}
	return hosts
}

func (cfg *MachineConfig) apiHostAddrs() []string {
	var hosts []string
	if cfg.StateServer {
		hosts = append(hosts, fmt.Sprintf("localhost:%d", cfg.APIPort))
	}
	if cfg.APIInfo != nil {
		hosts = append(hosts, cfg.APIInfo.Addrs...)
	}
	return hosts
}

func (cfg *MachineConfig) NeedMongoPPA() bool {
	series := cfg.Tools.Version.Series
	// 11.10 and earlier are not supported.
	// 13.04 and later ship a compatible version in the archive.
	return series == "precise" || series == "quantal"
}

func shquote(p string) string {
	return utils.ShQuote(p)
}

type requiresError string

func (e requiresError) Error() string {
	return "invalid machine configuration: missing " + string(e)
}

func verifyConfig(cfg *MachineConfig) (err error) {
	defer utils.ErrorContextf(&err, "invalid machine configuration")
	if !names.IsMachine(cfg.MachineId) {
		return fmt.Errorf("invalid machine id")
	}
	if cfg.DataDir == "" {
		return fmt.Errorf("missing var directory")
	}
	if cfg.Tools == nil {
		return fmt.Errorf("missing tools")
	}
	if cfg.Tools.URL == "" {
		return fmt.Errorf("missing tools URL")
	}
	if cfg.StateInfo == nil {
		return fmt.Errorf("missing state info")
	}
	if len(cfg.StateInfo.CACert) == 0 {
		return fmt.Errorf("missing CA certificate")
	}
	if cfg.APIInfo == nil {
		return fmt.Errorf("missing API info")
	}
	if len(cfg.APIInfo.CACert) == 0 {
		return fmt.Errorf("missing API CA certificate")
	}
	if cfg.StateServer {
		if cfg.Config == nil {
			return fmt.Errorf("missing environment configuration")
		}
		if cfg.StateInfo.Tag != "" {
			return fmt.Errorf("entity tag must be blank when starting a state server")
		}
		if cfg.APIInfo.Tag != "" {
			return fmt.Errorf("entity tag must be blank when starting a state server")
		}
		if len(cfg.StateServerCert) == 0 {
			return fmt.Errorf("missing state server certificate")
		}
		if len(cfg.StateServerKey) == 0 {
			return fmt.Errorf("missing state server private key")
		}
		if cfg.StatePort == 0 {
			return fmt.Errorf("missing state port")
		}
		if cfg.APIPort == 0 {
			return fmt.Errorf("missing API port")
		}
	} else {
		if len(cfg.StateInfo.Addrs) == 0 {
			return fmt.Errorf("missing state hosts")
		}
		if cfg.StateInfo.Tag != names.MachineTag(cfg.MachineId) {
			return fmt.Errorf("entity tag must match started machine")
		}
		if len(cfg.APIInfo.Addrs) == 0 {
			return fmt.Errorf("missing API hosts")
		}
		if cfg.APIInfo.Tag != names.MachineTag(cfg.MachineId) {
			return fmt.Errorf("entity tag must match started machine")
		}
	}
	if cfg.MachineNonce == "" {
		return fmt.Errorf("missing machine nonce")
	}
	return nil
}<|MERGE_RESOLUTION|>--- conflicted
+++ resolved
@@ -145,33 +145,26 @@
 
 	// Make a directory for the tools to live in, then fetch the
 	// tools and unarchive them into it.
-<<<<<<< HEAD
-	var untarCmd string
+	var copyCmd string
 	if strings.HasPrefix(cfg.Tools.URL, fileSchemePrefix) {
-		untarCmd = fmt.Sprintf("tar xz -C $bin -f %s", shquote(cfg.Tools.URL[len(fileSchemePrefix):]))
+		copyCmd = fmt.Sprintf("cp %s $bin/tools.tar.gz", shquote(cfg.Tools.URL[len(fileSchemePrefix):]))
 	} else {
-		untarCmd = fmt.Sprintf("wget --no-verbose -O - %s | tar xz -C $bin", shquote(cfg.Tools.URL))
-=======
+		copyCmd = fmt.Sprintf("wget --no-verbose -O $bin/tools.tar.gz %s", shquote(cfg.Tools.URL))
+	}
 	toolsJson, err := json.Marshal(cfg.Tools)
 	if err != nil {
 		return nil, err
->>>>>>> 12b4f036
 	}
 	c.AddScripts(
 		"bin="+shquote(cfg.jujuTools()),
 		"mkdir -p $bin",
-<<<<<<< HEAD
-		untarCmd,
-		fmt.Sprintf("echo -n %s > $bin/downloaded-url.txt", shquote(cfg.Tools.URL)),
-=======
-		fmt.Sprintf("wget --no-verbose -O - %s | tee $bin/tools.tar.gz | sha256sum > $bin/juju%s.sha256",
-			shquote(cfg.Tools.URL), cfg.Tools.Version),
+		copyCmd,
+		fmt.Sprintf("sha256sum $bin/tools.tar.gz > $bin/juju%s.sha256", cfg.Tools.Version),
 		fmt.Sprintf(`grep '%s' $bin/juju%s.sha256 || (echo "Tools checksum mismatch"; exit 1)`,
 			cfg.Tools.SHA256, cfg.Tools.Version),
 		fmt.Sprintf("tar zxf $bin/tools.tar.gz -C $bin"),
 		fmt.Sprintf("rm $bin/tools.tar.gz && rm $bin/juju%s.sha256", cfg.Tools.Version),
 		fmt.Sprintf("printf %%s %s > $bin/downloaded-tools.txt", shquote(string(toolsJson))),
->>>>>>> 12b4f036
 	)
 
 	if err := cfg.addLogging(c); err != nil {
