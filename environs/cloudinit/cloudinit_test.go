package cloudinit_test

import (
	"encoding/base64"
	. "launchpad.net/gocheck"
	"launchpad.net/goyaml"
	"launchpad.net/juju-core/environs"
	"launchpad.net/juju-core/environs/cloudinit"
	"launchpad.net/juju-core/environs/config"
	"launchpad.net/juju-core/state"
	"launchpad.net/juju-core/version"
	"regexp"
	"strings"
)

// Use local suite since this file lives in the ec2 package
// for testing internals.
type cloudinitSuite struct{}

var _ = Suite(cloudinitSuite{})

var envConfig = mustNewConfig(map[string]interface{}{
	"type":            "ec2",
	"name":            "foo",
	"default-series":  "series",
	"authorized-keys": "keys",
})

func mustNewConfig(m map[string]interface{}) *config.Config {
	cfg, err := config.New(m)
	if err != nil {
		panic(err)
	}
	return cfg
}

// Each test gives a cloudinit config - we check the
// output to see if it looks correct.
var cloudinitTests = []cloudinit.MachineConfig{
	{
		InstanceIdAccessor: "$instance_id",
		MachineId:          0,
		ProviderType:       "ec2",
		Provisioner:        true,
		AuthorizedKeys:     "sshkey1",
		Tools:              newSimpleTools("1.2.3-linux-amd64"),
		StateServer:        true,
<<<<<<< HEAD
		Config:             map[string]interface{}{"name": "foo", "zookeeper": true},
=======
		Config:             envConfig,
>>>>>>> e23b8722
	},
	{
		MachineId:      99,
		ProviderType:   "ec2",
		Provisioner:    false,
		AuthorizedKeys: "sshkey1",
		StateServer:    false,
		Tools:          newSimpleTools("1.2.3-linux-amd64"),
		StateInfo:      &state.Info{Addrs: []string{"zk1"}},
	},
}

func newSimpleTools(vers string) *state.Tools {
	return &state.Tools{
		URL:    "http://foo.com/tools/juju" + vers + ".tgz",
		Binary: version.MustParseBinary(vers),
	}
}

// cloundInitTest runs a set of tests for one of the MachineConfig
// values above.
type cloudinitTest struct {
	x   map[interface{}]interface{} // the unmarshalled YAML.
	cfg *cloudinit.MachineConfig    // the config being tested.
}

func (t *cloudinitTest) check(c *C) {
	c.Check(t.x["apt_upgrade"], Equals, true)
	c.Check(t.x["apt_update"], Equals, true)
	t.checkScripts(c, "mkdir -p "+environs.VarDir)
	t.checkScripts(c, "wget.*"+regexp.QuoteMeta(t.cfg.Tools.URL)+".*tar .*xz")

	if t.cfg.StateServer {
		// TODO(dfc) remove this after the switch to mstate
		t.checkPackage(c, "zookeeperd")
<<<<<<< HEAD

=======
>>>>>>> e23b8722
		t.checkPackage(c, "mongodb-server")
		t.checkScripts(c, "jujud bootstrap-state")
		t.checkScripts(c, regexp.QuoteMeta(t.cfg.InstanceIdAccessor))
		t.checkScripts(c, "JUJU_ZOOKEEPER='localhost"+cloudinit.ZkPortSuffix+"'")
	} else {
		t.checkScripts(c, "JUJU_ZOOKEEPER='"+strings.Join(t.cfg.StateInfo.Addrs, ",")+"'")
	}
	if t.cfg.Config != nil {
		t.checkEnvConfig(c)
	}
	t.checkPackage(c, "libzookeeper-mt2")
	t.checkScripts(c, "JUJU_MACHINE_ID=[0-9]+")

	if t.cfg.Provisioner {
		t.checkScripts(c, "jujud provisioning --zookeeper-servers 'localhost"+cloudinit.ZkPortSuffix+"'")
	}

	if t.cfg.StateServer {
		t.checkScripts(c, "jujud machine --zookeeper-servers 'localhost"+cloudinit.ZkPortSuffix+"' .* --machine-id [0-9]+")
	} else {
		t.checkScripts(c, "jujud machine --zookeeper-servers '"+strings.Join(t.cfg.StateInfo.Addrs, ",")+"' .* --machine-id [0-9]+")
	}
}

// check that any --env-config $base64 is valid and matches t.cfg.Config
func (t *cloudinitTest) checkEnvConfig(c *C) {
	scripts0 := t.x["runcmd"]
	if scripts0 == nil {
		c.Errorf("cloudinit has no entry for runcmd")
		return
	}
	scripts := scripts0.([]interface{})
	re := regexp.MustCompile(`--env-config '([\w,=]+)'`)
	found := false
	for _, s0 := range scripts {
		m := re.FindStringSubmatch(s0.(string))
		if m == nil {
			continue
		}
		found = true
		buf, err := base64.StdEncoding.DecodeString(m[1])
		c.Assert(err, IsNil)
		var actual map[string]interface{}
		err = goyaml.Unmarshal(buf, &actual)
		c.Assert(err, IsNil)
		c.Assert(t.cfg.Config.AllAttrs(), DeepEquals, actual)
	}
	c.Assert(found, Equals, true)
}

func (t *cloudinitTest) checkScripts(c *C, pattern string) {
	CheckScripts(c, t.x, pattern, true)
}

// If match is true, CheckScripts checks that at least one script started
// by the cloudinit data matches the given regexp pattern, otherwise it
// checks that no script matches.  It's exported so it can be used by tests
// defined in ec2_test.
func CheckScripts(c *C, x map[interface{}]interface{}, pattern string, match bool) {
	scripts0 := x["runcmd"]
	if scripts0 == nil {
		c.Errorf("cloudinit has no entry for runcmd")
		return
	}
	scripts := scripts0.([]interface{})
	re := regexp.MustCompile(pattern)
	found := false
	for _, s0 := range scripts {
		s := s0.(string)
		if re.MatchString(s) {
			found = true
		}
	}
	switch {
	case match && !found:
		c.Errorf("script %q not found in %q", pattern, scripts)
	case !match && found:
		c.Errorf("script %q found but not expected in %q", pattern, scripts)
	}
}

func (t *cloudinitTest) checkPackage(c *C, pkg string) {
	CheckPackage(c, t.x, pkg, true)
}

// CheckPackage checks that the cloudinit will or won't install the given
// package, depending on the value of match.  It's exported so it can be
// used by tests defined outside the ec2 package.
func CheckPackage(c *C, x map[interface{}]interface{}, pkg string, match bool) {
	pkgs0 := x["packages"]
	if pkgs0 == nil {
		if match {
			c.Errorf("cloudinit has no entry for packages")
		}
		return
	}

	pkgs := pkgs0.([]interface{})

	found := false
	for _, p0 := range pkgs {
		p := p0.(string)
		if p == pkg {
			found = true
		}
	}
	switch {
	case match && !found:
		c.Errorf("package %q not found in %v", pkg, pkgs)
	case !match && found:
		c.Errorf("%q found but not expected in %v", pkg, pkgs)
	}
}

// TestCloudInit checks that the output from the various tests
// in cloudinitTests is well formed.
func (cloudinitSuite) TestCloudInit(c *C) {
	for i, cfg := range cloudinitTests {
		c.Logf("test %d", i)
		ci, err := cloudinit.New(&cfg)
		c.Assert(err, IsNil)
		c.Check(ci, NotNil)

		// render the cloudinit config to bytes, and then
		// back to a map so we can introspect it without
		// worrying about internal details of the cloudinit
		// package.

		data, err := ci.Render()
		c.Assert(err, IsNil)

		x := make(map[interface{}]interface{})
		err = goyaml.Unmarshal(data, &x)
		c.Assert(err, IsNil)

		t := &cloudinitTest{
			cfg: &cfg,
			x:   x,
		}
		t.check(c)
	}
}

// When mutate is called on a known-good MachineConfig,
// there should be an error complaining about the missing
// field named by the adjacent err.
var verifyTests = []struct {
	err    string
	mutate func(*cloudinit.MachineConfig)
}{
	{"negative machine id", func(cfg *cloudinit.MachineConfig) { cfg.MachineId = -1 }},
	{"missing provider type", func(cfg *cloudinit.MachineConfig) { cfg.ProviderType = "" }},
	{"missing instance id accessor", func(cfg *cloudinit.MachineConfig) {
<<<<<<< HEAD
		cfg.StateServer = true
=======
>>>>>>> e23b8722
		cfg.InstanceIdAccessor = ""
	}},
	{"missing environment configuration", func(cfg *cloudinit.MachineConfig) {
		cfg.Config = nil
	}},
	{"missing zookeeper hosts", func(cfg *cloudinit.MachineConfig) {
		cfg.StateServer = false
		cfg.StateInfo = nil
	}},
	{"missing zookeeper hosts", func(cfg *cloudinit.MachineConfig) {
		cfg.StateServer = false
		cfg.StateInfo = &state.Info{}
	}},
	{"missing tools", func(cfg *cloudinit.MachineConfig) {
		cfg.Tools = nil
		cfg.StateInfo = &state.Info{}
	}},
	{"missing tools URL", func(cfg *cloudinit.MachineConfig) {
		cfg.Tools = &state.Tools{}
		cfg.StateInfo = &state.Info{}
	}},
}

// TestCloudInitVerify checks that required fields are appropriately
// checked for by NewCloudInit.
func (cloudinitSuite) TestCloudInitVerify(c *C) {
	cfg := &cloudinit.MachineConfig{
		Provisioner:        true,
		StateServer:        true,
		InstanceIdAccessor: "$instance_id",
		ProviderType:       "ec2",
		MachineId:          99,
		Tools:              newSimpleTools("9.9.9-linux-arble"),
		AuthorizedKeys:     "sshkey1",
		StateInfo:          &state.Info{Addrs: []string{"zkhost"}},
		Config:             envConfig,
	}
	// check that the base configuration does not give an error
	_, err := cloudinit.New(cfg)
	c.Assert(err, IsNil)

	for _, test := range verifyTests {
		cfg1 := *cfg
		test.mutate(&cfg1)
		t, err := cloudinit.New(&cfg1)
		c.Assert(err, ErrorMatches, "invalid machine configuration: "+test.err)
		c.Assert(t, IsNil)
	}
}<|MERGE_RESOLUTION|>--- conflicted
+++ resolved
@@ -45,11 +45,7 @@
 		AuthorizedKeys:     "sshkey1",
 		Tools:              newSimpleTools("1.2.3-linux-amd64"),
 		StateServer:        true,
-<<<<<<< HEAD
-		Config:             map[string]interface{}{"name": "foo", "zookeeper": true},
-=======
 		Config:             envConfig,
->>>>>>> e23b8722
 	},
 	{
 		MachineId:      99,
@@ -85,10 +81,6 @@
 	if t.cfg.StateServer {
 		// TODO(dfc) remove this after the switch to mstate
 		t.checkPackage(c, "zookeeperd")
-<<<<<<< HEAD
-
-=======
->>>>>>> e23b8722
 		t.checkPackage(c, "mongodb-server")
 		t.checkScripts(c, "jujud bootstrap-state")
 		t.checkScripts(c, regexp.QuoteMeta(t.cfg.InstanceIdAccessor))
@@ -242,10 +234,6 @@
 	{"negative machine id", func(cfg *cloudinit.MachineConfig) { cfg.MachineId = -1 }},
 	{"missing provider type", func(cfg *cloudinit.MachineConfig) { cfg.ProviderType = "" }},
 	{"missing instance id accessor", func(cfg *cloudinit.MachineConfig) {
-<<<<<<< HEAD
-		cfg.StateServer = true
-=======
->>>>>>> e23b8722
 		cfg.InstanceIdAccessor = ""
 	}},
 	{"missing environment configuration", func(cfg *cloudinit.MachineConfig) {
