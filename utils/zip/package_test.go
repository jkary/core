// Copyright 2011-2014 Canonical Ltd.
// Licensed under the AGPLv3, see LICENCE file for details.

package zip_test

import (
<<<<<<< HEAD
=======
	"testing"

>>>>>>> aaef1701
	gc "launchpad.net/gocheck"
)

func TestPackage(t *testing.T) {
	gc.TestingT(t)
}<|MERGE_RESOLUTION|>--- conflicted
+++ resolved
@@ -4,11 +4,8 @@
 package zip_test
 
 import (
-<<<<<<< HEAD
-=======
 	"testing"
 
->>>>>>> aaef1701
 	gc "launchpad.net/gocheck"
 )
 
