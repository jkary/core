--- conflicted
+++ resolved
@@ -6,25 +6,9 @@
 import (
 	"testing"
 
-<<<<<<< HEAD
-	coretesting "launchpad.net/juju-core/testing"
-)
-
-type importSuite struct {
-	testing.CleanupSuite
-}
-
-var _ = gc.Suite(&importSuite{})
-
-func (*importSuite) TestDependencies(c *gc.C) {
-	// This test is to ensure we don't bring in dependencies at all.
-	c.Assert(coretesting.FindJujuCoreImports(c, "launchpad.net/juju-core/utils"),
-		gc.HasLen, 0)
-=======
 	gc "launchpad.net/gocheck"
 )
 
 func TestPackage(t *testing.T) {
 	gc.TestingT(t)
->>>>>>> 51822eef
 }