// Copyright 2014 Canonical Ltd.
// Licensed under the AGPLv3, see LICENCE file for details.

package mongo

import (
	"bytes"
	"crypto/rand"
	"encoding/base64"
	"fmt"
	"net"
	"os"
	"os/exec"
	"path"
	"path/filepath"

	"github.com/juju/loggo"
	"labix.org/v2/mgo"

	"launchpad.net/juju-core/instance"
	"launchpad.net/juju-core/replicaset"
	"launchpad.net/juju-core/state/api/params"
	"launchpad.net/juju-core/upstart"
	"launchpad.net/juju-core/utils"
	"launchpad.net/juju-core/version"
)

const (
	maxFiles = 65000
	maxProcs = 20000

	serviceName = "juju-db"

	// SharedSecretFile is the name of the Mongo shared secret file
	// located within the Juju data directory.
	SharedSecretFile = "shared-secret"

	// ReplicaSetName is the name of the replica set that juju uses for its
	// state servers.
	ReplicaSetName = "juju"
)

var (
	logger          = loggo.GetLogger("juju.agent.mongo")
	mongoConfigPath = "/etc/default/mongodb"

	// JujuMongodPath holds the default path to the juju-specific mongod.
	JujuMongodPath = "/usr/lib/juju/bin/mongod"

	upstartConfInstall          = (*upstart.Conf).Install
	upstartServiceStopAndRemove = (*upstart.Service).StopAndRemove
	upstartServiceStop          = (*upstart.Service).Stop
	upstartServiceStart         = (*upstart.Service).Start
)

// WithAddresses represents an entity that has a set of
// addresses. e.g. a state Machine object
type WithAddresses interface {
	Addresses() []instance.Address
}

// IsMaster returns a boolean that represents whether the given
// machine's peer address is the primary mongo host for the replicaset
func IsMaster(session *mgo.Session, obj WithAddresses) (bool, error) {
	addrs := obj.Addresses()

	masterHostPort, err := replicaset.MasterHostPort(session)

	// If the replica set has not been configured, then we
	// can have only one master and the caller must
	// be that master.
	if err == replicaset.ErrMasterNotConfigured {
		return true, nil
	}

	if err != nil {
		return false, err
	}

	masterAddr, _, err := net.SplitHostPort(masterHostPort)
	if err != nil {
		return false, err
	}

	machinePeerAddr := SelectPeerAddress(addrs)
	return machinePeerAddr == masterAddr, nil
}

// SelectPeerAddress returns the address to use as the
// mongo replica set peer address by selecting it from the given addresses.
func SelectPeerAddress(addrs []instance.Address) string {
	return instance.SelectInternalAddress(addrs, false)
}

// SelectPeerHostPort returns the HostPort to use as the
// mongo replica set peer by selecting it from the given hostPorts.
func SelectPeerHostPort(hostPorts []instance.HostPort) string {
	return instance.SelectInternalHostPort(hostPorts, false)
}

// GenerateSharedSecret generates a pseudo-random shared secret (keyfile)
// for use with Mongo replica sets.
func GenerateSharedSecret() (string, error) {
	// "A key’s length must be between 6 and 1024 characters and may
	// only contain characters in the base64 set."
	//   -- http://docs.mongodb.org/manual/tutorial/generate-key-file/
	buf := make([]byte, base64.StdEncoding.DecodedLen(1024))
	if _, err := rand.Read(buf); err != nil {
		return "", fmt.Errorf("cannot read random secret: %v", err)
	}
	return base64.StdEncoding.EncodeToString(buf), nil
}

// MongoPath returns the executable path to be used to run mongod on this
// machine. If the juju-bundled version of mongo exists, it will return that
// path, otherwise it will return the command to run mongod from the path.
func MongodPath() (string, error) {
	if _, err := os.Stat(JujuMongodPath); err == nil {
		return JujuMongodPath, nil
	}

	path, err := exec.LookPath("mongod")
	if err != nil {
		logger.Infof("could not find %v or mongod in $PATH", JujuMongodPath)
		return "", err
	}
	return path, nil
}

// RemoveService removes the mongoDB upstart service from this machine.
func RemoveService(namespace string) error {
	svc := upstart.NewService(ServiceName(namespace))
	return upstartServiceStopAndRemove(svc)
}

const (
	// WithHA is used when we want to start a mongo service with HA support.
	WithHA = true
	// WithoutHA is used when we want to start a mongo service without HA support.
	WithoutHA = false
)

// EnsureMongoServer ensures that the correct mongo upstart script is installed
// and running.
//
// This method will remove old versions of the mongo upstart script as necessary
// before installing the new version.
//
// The namespace is a unique identifier to prevent multiple instances of mongo
// on this machine from colliding. This should be empty unless using
// the local provider.
func EnsureMongoServer(dataDir string, namespace string, info params.StateServingInfo, withHA bool) error {
	logger.Infof("Ensuring mongo server is running; data directory %s; port %d", dataDir, info.StatePort)
	dbDir := filepath.Join(dataDir, "db")

	if err := os.MkdirAll(dbDir, 0700); err != nil {
		return fmt.Errorf("cannot create mongo database directory: %v", err)
	}

	certKey := info.Cert + "\n" + info.PrivateKey
	err := utils.AtomicWriteFile(sslKeyPath(dataDir), []byte(certKey), 0600)
	if err != nil {
		return fmt.Errorf("cannot write SSL key: %v", err)
	}

	err = utils.AtomicWriteFile(sharedSecretPath(dataDir), []byte(info.SharedSecret), 0600)
	if err != nil {
		return fmt.Errorf("cannot write mongod shared secret: %v", err)
	}

	// Disable the default mongodb installed by the mongodb-server package.
	// Only do this if the file doesn't exist already, so users can run
	// their own mongodb server if they wish to.
	if _, err := os.Stat(mongoConfigPath); os.IsNotExist(err) {
		err = utils.AtomicWriteFile(
			mongoConfigPath,
			[]byte("ENABLE_MONGODB=no"),
			0644,
		)
		if err != nil {
			return err
		}
	}

	if err := aptGetInstallMongod(); err != nil {
		return fmt.Errorf("cannot install mongod: %v", err)
	}

	upstartConf, mongoPath, err := mongoUpstartService(namespace, dataDir, dbDir, info.StatePort, withHA)
	if err != nil {
		return err
	}
<<<<<<< HEAD
	if err := upstartServiceStop(&upstartConf.Service); err != nil {
		return fmt.Errorf("failed to stop mongo: %v", err)
=======
	logMongoVersion(mongoPath)

	// TODO(natefinch) 2014-04-12 https://launchpad.net/bugs/1306902
	// remove this once we support upgrading to HA
	if upstartConf.Installed() {
		return nil
>>>>>>> 746401ad
	}
	if err := makeJournalDirs(dbDir); err != nil {
		return fmt.Errorf("error creating journal directories: %v", err)
	}
	return upstartConfInstall(upstartConf)
}

// ServiceName returns the name of the upstart service config for mongo using
// the given namespace.
func ServiceName(namespace string) string {
	if namespace != "" {
		return fmt.Sprintf("%s-%s", serviceName, namespace)
	}
	return serviceName
}

func makeJournalDirs(dataDir string) error {
	journalDir := path.Join(dataDir, "journal")

	if err := os.MkdirAll(journalDir, 0700); err != nil {
		logger.Errorf("failed to make mongo journal dir %s: %v", journalDir, err)
		return err
	}

	// manually create the prealloc files, since otherwise they get created as 100M files.
	zeroes := make([]byte, 64*1024) // should be enough for anyone
	for x := 0; x < 3; x++ {
		name := fmt.Sprintf("prealloc.%d", x)
		filename := filepath.Join(journalDir, name)
		f, err := os.OpenFile(filename, os.O_WRONLY|os.O_CREATE|os.O_EXCL, 0700)
		// TODO(jam) 2014-04-12 https://launchpad.net/bugs/1306902
		// When we support upgrading Mongo into Replica mode, we should
		// start rewriting the upstart config
		if os.IsExist(err) {
			// already exists, don't overwrite
			continue
		}
		if err != nil {
			return fmt.Errorf("failed to open mongo prealloc file %q: %v", filename, err)
		}
		defer f.Close()
		for total := 0; total < 1024*1024; {
			n, err := f.Write(zeroes)
			if err != nil {
				return fmt.Errorf("failed to write to mongo prealloc file %q: %v", filename, err)
			}
			total += n
		}
	}
	return nil
}

func logMongoVersion(mongoPath string) {
	cmd := exec.Command(mongoPath, "--version")
	output, err := cmd.CombinedOutput()
	if err != nil {
		logger.Infof("failed to read the output from %s --version: %v", mongoPath, err)
		return
	}
	logger.Debugf("using mongod: %s --version: %q", mongoPath, output)
}

func sslKeyPath(dataDir string) string {
	return filepath.Join(dataDir, "server.pem")
}

func sharedSecretPath(dataDir string) string {
	return filepath.Join(dataDir, SharedSecretFile)
}

// mongoUpstartService returns the upstart config for the mongo state service.
// It also returns the path to the mongod executable that the upstart config
// will be using.
func mongoUpstartService(namespace, dataDir, dbDir string, port int, withHA bool) (*upstart.Conf, string, error) {
	svc := upstart.NewService(ServiceName(namespace))

	mongoPath, err := MongodPath()
	if err != nil {
		return nil, "", err
	}

	mongoCmd := mongoPath + " --auth" +
		" --dbpath=" + utils.ShQuote(dbDir) +
		" --sslOnNormalPorts" +
		" --sslPEMKeyFile " + utils.ShQuote(sslKeyPath(dataDir)) +
		" --sslPEMKeyPassword ignored" +
		" --bind_ip 0.0.0.0" +
		" --port " + fmt.Sprint(port) +
		" --noprealloc" +
		" --syslog" +
		" --smallfiles" +
		" --keyFile " + utils.ShQuote(sharedSecretPath(dataDir))
	if withHA {
		mongoCmd += " --replSet " + ReplicaSetName
	}
	conf := &upstart.Conf{
		Service: *svc,
		Desc:    "juju state database",
		Limit: map[string]string{
			"nofile": fmt.Sprintf("%d %d", maxFiles, maxFiles),
			"nproc":  fmt.Sprintf("%d %d", maxProcs, maxProcs),
		},
		Cmd: mongoCmd,
	}
	return conf, mongoPath, nil
}

func aptGetInstallMongod() error {
	// Only Quantal requires the PPA.
	if version.Current.Series == "quantal" {
		if err := addAptRepository("ppa:juju/stable"); err != nil {
			return err
		}
	}
	cmds := utils.AptGetPreparePackages([]string{"mongodb-server"}, version.Current.Series)
	logger.Infof("installing mongodb-server")
	for _, cmd := range cmds {
		if err := utils.AptGetInstall(cmd...); err != nil {
			return err
		}
	}
	return nil
}

func addAptRepository(name string) error {
	// add-apt-repository requires python-software-properties
	cmds := utils.AptGetPreparePackages(
		[]string{"python-software-properties"},
		version.Current.Series,
	)
	logger.Infof("installing python-software-properties")
	for _, cmd := range cmds {
		if err := utils.AptGetInstall(cmd...); err != nil {
			return err
		}
	}

	logger.Infof("adding apt repository %q", name)
	cmd := exec.Command("add-apt-repository", "-y", name)
	out, err := cmd.CombinedOutput()
	if err != nil {
		return fmt.Errorf("cannot add apt repository: %v (output %s)", err, bytes.TrimSpace(out))
	}
	return nil
}

// mongoNoauthCommand returns an os/exec.Cmd that may be executed to
// run mongod without security.
func mongoNoauthCommand(dataDir string, port int) (*exec.Cmd, error) {
	sslKeyFile := path.Join(dataDir, "server.pem")
	dbDir := filepath.Join(dataDir, "db")
	mongoPath, err := MongodPath()
	if err != nil {
		return nil, err
	}
	cmd := exec.Command(mongoPath,
		"--noauth",
		"--dbpath", dbDir,
		"--sslOnNormalPorts",
		"--sslPEMKeyFile", sslKeyFile,
		"--sslPEMKeyPassword", "ignored",
		"--bind_ip", "127.0.0.1",
		"--port", fmt.Sprint(port),
		"--noprealloc",
		"--syslog",
		"--smallfiles",
	)
	return cmd, nil
}<|MERGE_RESOLUTION|>--- conflicted
+++ resolved
@@ -190,17 +190,10 @@
 	if err != nil {
 		return err
 	}
-<<<<<<< HEAD
+	logMongoVersion(mongoPath)
+
 	if err := upstartServiceStop(&upstartConf.Service); err != nil {
 		return fmt.Errorf("failed to stop mongo: %v", err)
-=======
-	logMongoVersion(mongoPath)
-
-	// TODO(natefinch) 2014-04-12 https://launchpad.net/bugs/1306902
-	// remove this once we support upgrading to HA
-	if upstartConf.Installed() {
-		return nil
->>>>>>> 746401ad
 	}
 	if err := makeJournalDirs(dbDir); err != nil {
 		return fmt.Errorf("error creating journal directories: %v", err)
