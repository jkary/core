package mongo

import (
	"encoding/base64"
	"io/ioutil"
	"net"
	"os"
	"path"
	"path/filepath"
<<<<<<< HEAD
	"strconv"
=======
	"strings"
>>>>>>> 0b8be8b8
	"testing"

	jc "github.com/juju/testing/checkers"
	"labix.org/v2/mgo"
	gc "launchpad.net/gocheck"

	"launchpad.net/juju-core/instance"
	coretesting "launchpad.net/juju-core/testing"
	"launchpad.net/juju-core/testing/testbase"
	"launchpad.net/juju-core/upstart"
)

func Test(t *testing.T) { gc.TestingT(t) }

type MongoSuite struct {
	testbase.LoggingSuite
}

var _ = gc.Suite(&MongoSuite{})

func (s *MongoSuite) SetUpSuite(c *gc.C) {
	testpath := c.MkDir()
	s.PatchEnvPathPrepend(testpath)
	// mock out the upstart commands so we can fake install services without sudo
	fakeCmd(filepath.Join(testpath, "start"))
	fakeCmd(filepath.Join(testpath, "stop"))

	s.PatchValue(&upstart.InitDir, c.MkDir())
}

func fakeCmd(path string) {
	err := ioutil.WriteFile(path, []byte("#!/bin/bash --norc\nexit 0"), 0755)
	if err != nil {
		panic(err)
	}
}

func (s *MongoSuite) TestJujuMongodPath(c *gc.C) {
	d := c.MkDir()
	defer os.RemoveAll(d)
	mongoPath := filepath.Join(d, "mongod")
	s.PatchValue(&JujuMongodPath, mongoPath)

	err := ioutil.WriteFile(mongoPath, nil, 0777)
	c.Assert(err, gc.IsNil)

	obtained, err := MongodPath()
	c.Check(err, gc.IsNil)
	c.Check(obtained, gc.Equals, mongoPath)
}

func (s *MongoSuite) TestDefaultMongodPath(c *gc.C) {
	s.PatchValue(&JujuMongodPath, "/not/going/to/exist/mongod")

	dir := c.MkDir()
	s.PatchEnvPathPrepend(dir)
	filename := filepath.Join(dir, "mongod")
	err := ioutil.WriteFile(filename, nil, 0777)
	c.Assert(err, gc.IsNil)

	obtained, err := MongodPath()
	c.Check(err, gc.IsNil)
	c.Check(obtained, gc.Equals, filename)
}

func (s *MongoSuite) TestMakeJournalDirs(c *gc.C) {
	dir := c.MkDir()
	err := makeJournalDirs(dir)
	c.Assert(err, gc.IsNil)

	testJournalDirs(dir, c)
}

func testJournalDirs(dir string, c *gc.C) {
	journalDir := path.Join(dir, "journal")

	c.Assert(journalDir, jc.IsDirectory)
	info, err := os.Stat(filepath.Join(journalDir, "prealloc.0"))
	c.Assert(err, gc.IsNil)

	size := int64(1024 * 1024)

	c.Assert(info.Size(), gc.Equals, size)
	info, err = os.Stat(filepath.Join(journalDir, "prealloc.1"))
	c.Assert(err, gc.IsNil)
	c.Assert(info.Size(), gc.Equals, size)
	info, err = os.Stat(filepath.Join(journalDir, "prealloc.2"))
	c.Assert(err, gc.IsNil)
	c.Assert(info.Size(), gc.Equals, size)
}

func (s *MongoSuite) TestEnsureMongoServer(c *gc.C) {
	dir := c.MkDir()
	dbDir := filepath.Join(dir, "db")
	port := 25252
	namespace := "namespace"

	// TODO(natefinch): uncomment when we support upgrading to HA
	//oldsvc := makeService(ServiceName(namespace), c)
	//defer oldsvc.StopAndRemove()

	err := EnsureMongoServer(dir, port, namespace, WithHA)
	c.Assert(err, gc.IsNil)
	svc, err := mongoUpstartService(namespace, dir, dbDir, port, WithHA)
	c.Assert(err, gc.IsNil)
	defer svc.StopAndRemove()
	c.Assert(strings.Contains(svc.Cmd, "--replSet"), jc.IsTrue)

	testJournalDirs(dbDir, c)
	c.Assert(svc.Installed(), jc.IsTrue)

	// now check we can call it multiple times without error
	err = EnsureMongoServer(dir, port, namespace, WithHA)
	c.Assert(err, gc.IsNil)
	c.Assert(svc.Installed(), jc.IsTrue)
}

func (s *MongoSuite) TestEnsureMongoServerWithoutHA(c *gc.C) {
	dir := c.MkDir()
	dbDir := filepath.Join(dir, "db")
	port := 25252
	namespace := "namespace"
	err := EnsureMongoServer(dir, port, namespace, WithoutHA)
	c.Assert(err, gc.IsNil)
	svc, err := mongoUpstartService(namespace, dir, dbDir, port, WithoutHA)
	c.Assert(err, gc.IsNil)
	defer svc.StopAndRemove()
	c.Assert(strings.Contains(svc.Cmd, "--replSet"), jc.IsFalse)
}

func (s *MongoSuite) TestNoMongoDir(c *gc.C) {
	dir := c.MkDir()

	dbDir := filepath.Join(dir, "db")

	// remove the directory so we use the path but it won't exist
	// that should make it get cleaned up at the end of the test if created
	os.RemoveAll(dir)
	port := 25252

	err := EnsureMongoServer(dir, port, "", WithHA)
	c.Check(err, gc.IsNil)

	_, err = os.Stat(dbDir)
	c.Assert(err, gc.IsNil)

	svc, err := mongoUpstartService("", dir, dbDir, port, WithHA)
	c.Assert(err, gc.IsNil)
	defer svc.Remove()
}

// TODO(natefinch) add a test that InitiateMongoServer works when
// we support upgrading of existing environments.

func (s *MongoSuite) TestInitiateReplicaSet(c *gc.C) {
	var err error
	inst := &coretesting.MgoInstance{Params: []string{"--replSet", "juju"}}
	err = inst.Start(true)
	c.Assert(err, gc.IsNil)
	defer inst.Destroy()

	info := inst.DialInfo()

	err = MaybeInitiateMongoServer(InitiateMongoParams{
		DialInfo:       info,
		MemberHostPort: inst.Addr(),
	})
	c.Assert(err, gc.IsNil)

	// This would return a mgo.QueryError if a ReplicaSet
	// configuration already existed but we tried to created
	// one with replicaset.Initiate again.
	err = MaybeInitiateMongoServer(InitiateMongoParams{
		DialInfo:       info,
		MemberHostPort: inst.Addr(),
	})
	c.Assert(err, gc.IsNil)

	// TODO test login
}

func (s *MongoSuite) TestServiceName(c *gc.C) {
	name := ServiceName("foo")
	c.Assert(name, gc.Equals, "juju-db-foo")
	name = ServiceName("")
	c.Assert(name, gc.Equals, "juju-db")
}

func (s *MongoSuite) TestSelectPeerAddress(c *gc.C) {
	addresses := []instance.Address{{
		Value:        "10.0.0.1",
		Type:         instance.Ipv4Address,
		NetworkName:  "cloud",
		NetworkScope: instance.NetworkCloudLocal}, {
		Value:        "8.8.8.8",
		Type:         instance.Ipv4Address,
		NetworkName:  "public",
		NetworkScope: instance.NetworkPublic}}

	address := SelectPeerAddress(addresses)
	c.Assert(address, gc.Equals, "10.0.0.1")
}

func (s *MongoSuite) TestSelectPeerHostPort(c *gc.C) {

	hostPorts := []instance.HostPort{{
		Address: instance.Address{
			Value:        "10.0.0.1",
			Type:         instance.Ipv4Address,
			NetworkName:  "cloud",
			NetworkScope: instance.NetworkCloudLocal,
		},
		Port: 37017}, {
		Address: instance.Address{
			Value:        "8.8.8.8",
			Type:         instance.Ipv4Address,
			NetworkName:  "public",
			NetworkScope: instance.NetworkPublic,
		},
		Port: 37017}}

	address := SelectPeerHostPort(hostPorts)
	c.Assert(address, gc.Equals, "10.0.0.1:37017")
}

func (s *MongoSuite) TestEnsureAdminUser(c *gc.C) {
	inst := &coretesting.MgoInstance{}
	err := inst.Start(true)
	c.Assert(err, gc.IsNil)
	defer inst.Destroy()
	dialInfo := inst.DialInfo()
	// First call succeeds, as there are no users yet.
	added, err := s.ensureAdminUser(c, dialInfo, "whomever", "whatever")
	c.Assert(err, gc.IsNil)
	c.Assert(added, jc.IsTrue)
	// Second call succeeds, as the admin user is already there.
	added, err = s.ensureAdminUser(c, dialInfo, "whomever", "whatever")
	c.Assert(err, gc.IsNil)
	c.Assert(added, jc.IsFalse)
}

func (s *MongoSuite) TestEnsureAdminUserError(c *gc.C) {
	inst := &coretesting.MgoInstance{}
	err := inst.Start(true)
	c.Assert(err, gc.IsNil)
	defer inst.Destroy()
	dialInfo := inst.DialInfo()

	// First call succeeds, as there are no users yet (mimics --noauth).
	added, err := s.ensureAdminUser(c, dialInfo, "whomever", "whatever")
	c.Assert(err, gc.IsNil)
	c.Assert(added, jc.IsTrue)

	// Second call fails, as there is another user and the database doesn't
	// actually get reopened with --noauth in the test; mimics AddUser failure
	_, err = s.ensureAdminUser(c, dialInfo, "whomeverelse", "whateverelse")
	c.Assert(err, gc.ErrorMatches, `failed to add "whomeverelse" to admin database: not authorized for upsert on admin.system.users`)
}

func (s *MongoSuite) ensureAdminUser(c *gc.C, dialInfo *mgo.DialInfo, user, password string) (added bool, err error) {
	_, portString, err := net.SplitHostPort(dialInfo.Addrs[0])
	c.Assert(err, gc.IsNil)
	port, err := strconv.Atoi(portString)
	c.Assert(err, gc.IsNil)
	s.PatchValue(&JujuMongodPath, "/bin/true")
	s.PatchValue(&processSignal, func(*os.Process, os.Signal) error {
		return nil
	})
	return EnsureAdminUser(EnsureAdminUserParams{
		DialInfo: dialInfo,
		Port:     port,
		User:     user,
		Password: password,
	})
}

func (s *MongoSuite) TestGenerateSharedSecret(c *gc.C) {
	secret, err := GenerateSharedSecret()
	c.Assert(err, gc.IsNil)
	c.Assert(secret, gc.HasLen, 1024)
	_, err = base64.StdEncoding.DecodeString(secret)
	c.Assert(err, gc.IsNil)
}

func makeService(name string, c *gc.C) *upstart.Conf {
	conf := &upstart.Conf{
		Desc:    "foo",
		Service: *upstart.NewService(name),
		Cmd:     "echo hi",
	}
	err := conf.Install()
	c.Assert(err, gc.IsNil)
	return conf
}<|MERGE_RESOLUTION|>--- conflicted
+++ resolved
@@ -7,11 +7,8 @@
 	"os"
 	"path"
 	"path/filepath"
-<<<<<<< HEAD
 	"strconv"
-=======
 	"strings"
->>>>>>> 0b8be8b8
 	"testing"
 
 	jc "github.com/juju/testing/checkers"
