--- conflicted
+++ resolved
@@ -92,12 +92,7 @@
 }
 
 func (c *ValidateImageMetadataCommand) Init(args []string) error {
-<<<<<<< HEAD
-	err := c.EnvCommandBase.Init()
-	if err != nil {
-=======
 	if err := c.EnvCommandBase.EnsureEnvName(); err != nil {
->>>>>>> 4d3ec0db
 		return err
 	}
 	if c.providerType != "" {
@@ -111,11 +106,7 @@
 			return fmt.Errorf("metadata directory required if provider type is specified")
 		}
 	}
-<<<<<<< HEAD
-	return nil
-=======
 	return cmd.CheckEmpty(args)
->>>>>>> 4d3ec0db
 }
 
 var _ environs.ConfigGetter = (*overrideEnvStream)(nil)
