--- conflicted
+++ resolved
@@ -118,12 +118,7 @@
 }
 
 func (c *ValidateToolsMetadataCommand) Init(args []string) error {
-<<<<<<< HEAD
-	err := c.EnvCommandBase.Init()
-	if err != nil {
-=======
 	if err := c.EnvCommandBase.EnsureEnvName(); err != nil {
->>>>>>> 4d3ec0db
 		return err
 	}
 	if c.providerType != "" {
@@ -143,11 +138,7 @@
 			return err
 		}
 	}
-<<<<<<< HEAD
-	return nil
-=======
 	return cmd.CheckEmpty(args)
->>>>>>> 4d3ec0db
 }
 
 func (c *ValidateToolsMetadataCommand) Run(context *cmd.Context) error {
