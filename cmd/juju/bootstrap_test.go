// Copyright 2012, 2013 Canonical Ltd.
// Licensed under the AGPLv3, see LICENCE file for details.

package main

import (
	"bytes"
	"fmt"
	"io/ioutil"
	"os"
	"path/filepath"
	"strings"

	gc "launchpad.net/gocheck"

	"launchpad.net/juju-core/cmd"
	"launchpad.net/juju-core/constraints"
	"launchpad.net/juju-core/environs"
	"launchpad.net/juju-core/environs/storage"
	"launchpad.net/juju-core/environs/sync"
	envtesting "launchpad.net/juju-core/environs/testing"
	envtools "launchpad.net/juju-core/environs/tools"
	"launchpad.net/juju-core/errors"
	"launchpad.net/juju-core/provider/dummy"
	coretesting "launchpad.net/juju-core/testing"
	coretools "launchpad.net/juju-core/tools"
	"launchpad.net/juju-core/version"
)

type BootstrapSuite struct {
	coretesting.LoggingSuite
	coretesting.MgoSuite
	envtesting.ToolsFixture
}

var _ = gc.Suite(&BootstrapSuite{})

func (s *BootstrapSuite) SetUpSuite(c *gc.C) {
	s.LoggingSuite.SetUpSuite(c)
	s.MgoSuite.SetUpSuite(c)
}

func (s *BootstrapSuite) SetUpTest(c *gc.C) {
	s.LoggingSuite.SetUpTest(c)
	s.MgoSuite.SetUpTest(c)
	s.ToolsFixture.SetUpTest(c)
}

func (s *BootstrapSuite) TearDownSuite(c *gc.C) {
	s.MgoSuite.TearDownSuite(c)
	s.LoggingSuite.TearDownSuite(c)
}

type bootstrapRetryTest struct {
	info               string
	args               []string
	expectedAllowRetry []bool
	err                string
}

<<<<<<< HEAD
var bootstrapRetryTests = []bootstrapRetryTest{
	{
		info:               "no tools uploaded, first check has no retries; check after upload has retries",
		expectedAllowRetry: []bool{false, true},
		err:                "tools not found",
	},
	{
		info:               "new tools uploaded, so we want to allow retries to give them a chance at showing up",
		args:               []string{"--upload-tools"},
		expectedAllowRetry: []bool{true},
		err:                "no matching tools available",
	},
}
=======
var bootstrapRetryTests = []bootstrapRetryTest{{
	info:               "no tools uploaded, so no need to allow retries",
	expectedAllowRetry: []bool{false},
}, {
	info:               "new tools uploaded, so we want to allow retries to give them a chance at showing up",
	args:               []string{"--upload-tools"},
	expectedAllowRetry: []bool{true},
}}
>>>>>>> c15c0151

// Test test checks that bootstrap calls FindTools with the expected allowRetry flag.
func (s *BootstrapSuite) TestAllowRetries(c *gc.C) {
	for i, test := range bootstrapRetryTests {
		c.Logf("test %d: %s\n", i, test.info)
		s.runAllowRetriesTest(c, test)
	}
}

func (s *BootstrapSuite) runAllowRetriesTest(c *gc.C, test bootstrapRetryTest) {
	_, fake := makeEmptyFakeHome(c)
	defer fake.Restore()

	var findToolsRetryValues []bool

	mockFindTools := func(cloudInst environs.ConfigGetter, majorVersion, minorVersion int,
		filter coretools.Filter, allowRetry bool) (list coretools.List, err error) {
		findToolsRetryValues = append(findToolsRetryValues, allowRetry)
		return nil, errors.NotFoundf("tools")
	}

	restore := envtools.TestingPatchBootstrapFindTools(mockFindTools)
	defer restore()

	_, errc := runCommand(nil, new(BootstrapCommand), test.args...)
	err := <-errc
	c.Assert(findToolsRetryValues, gc.DeepEquals, test.expectedAllowRetry)
	c.Assert(err, gc.ErrorMatches, test.err)
}

func (s *BootstrapSuite) TearDownTest(c *gc.C) {
	s.ToolsFixture.TearDownTest(c)
	s.MgoSuite.TearDownTest(c)
	s.LoggingSuite.TearDownTest(c)
	dummy.Reset()
}

func (s *BootstrapSuite) TestTest(c *gc.C) {
	uploadTools = mockUploadTools
	defer func() { uploadTools = sync.Upload }()

	for i, test := range bootstrapTests {
		c.Logf("\ntest %d: %s", i, test.info)
		test.run(c)
	}
}

type bootstrapTest struct {
	info string
	// binary version string used to set version.Current
	version string
	sync    bool
	args    []string
	err     string
	// binary version strings for expected tools; if set, no default tools
	// will be uploaded before running the test.
	uploads     []string
	constraints constraints.Value
}

func (test bootstrapTest) run(c *gc.C) {
	// Prepare a mock storage for testing.
	restore := createToolsStore(c)
	defer restore()

	// Create home with dummy provider and remove all
	// of its envtools.
	env, fake := makeEmptyFakeHome(c)
	defer fake.Restore()

	if test.version != "" {
		origVersion := version.Current
		version.Current = version.MustParseBinary(test.version)
		defer func() { version.Current = origVersion }()
	}

	uploadCount := len(test.uploads)
	if uploadCount == 0 {
		usefulVersion := version.Current
		usefulVersion.Series = env.Config().DefaultSeries()
		envtesting.UploadFakeToolsVersion(c, env.Storage(), usefulVersion)
	}

	// Run command and check for uploads.
	opc, errc := runCommand(nil, new(BootstrapCommand), test.args...)
	if uploadCount > 0 {
		for i := 0; i < uploadCount; i++ {
			c.Check((<-opc).(dummy.OpPutFile).Env, gc.Equals, "peckham")
		}
		list, err := envtools.FindTools(
			env, version.Current.Major, version.Current.Minor, coretools.Filter{}, envtools.DoNotAllowRetry)
		c.Check(err, gc.IsNil)
		c.Logf("found: " + list.String())
		urls := list.URLs()
		c.Check(urls, gc.HasLen, len(test.uploads))
		for _, v := range test.uploads {
			c.Logf("seeking: " + v)
			vers := version.MustParseBinary(v)
			_, found := urls[vers]
			c.Check(found, gc.Equals, true)
		}
	}

	// Check for remaining operations/errors.
	if test.err != "" {
		c.Check(<-errc, gc.ErrorMatches, test.err)
		return
	}
	if !c.Check(<-errc, gc.IsNil) {
		return
	}
	opPutBootstrapVerifyFile := (<-opc).(dummy.OpPutFile)
	c.Check(opPutBootstrapVerifyFile.Env, gc.Equals, "peckham")
	c.Check(opPutBootstrapVerifyFile.FileName, gc.Equals, "bootstrap-verify")

	opBootstrap := (<-opc).(dummy.OpBootstrap)
	c.Check(opBootstrap.Env, gc.Equals, "peckham")
	c.Check(opBootstrap.Constraints, gc.DeepEquals, test.constraints)

	// Check a CA cert/key was generated by reloading the environment.
	env, err := environs.NewFromName("peckham")
	c.Assert(err, gc.IsNil)
	_, hasCert := env.Config().CACert()
	c.Check(hasCert, gc.Equals, true)
	_, hasKey := env.Config().CAPrivateKey()
	c.Check(hasKey, gc.Equals, true)
}

var bootstrapTests = []bootstrapTest{{
	info: "no args, no error, no uploads, no constraints",
}, {
	info: "bad arg",
	args: []string{"twiddle"},
	err:  `unrecognized args: \["twiddle"\]`,
}, {
	info: "bad --constraints",
	args: []string{"--constraints", "bad=wrong"},
	err:  `invalid value "bad=wrong" for flag --constraints: unknown constraint "bad"`,
}, {
	info: "bad --series",
	args: []string{"--series", "bad1"},
	err:  `invalid value "bad1" for flag --series: invalid series name "bad1"`,
}, {
	info: "lonely --series",
	args: []string{"--series", "fine"},
	err:  `--series requires --upload-tools`,
}, {
	info: "bad environment",
	args: []string{"-e", "brokenenv"},
	err:  `environment configuration has no admin-secret`,
}, {
	info:        "constraints",
	args:        []string{"--constraints", "mem=4G cpu-cores=4"},
	constraints: constraints.MustParse("mem=4G cpu-cores=4"),
}, {
	info:    "--upload-tools picks all reasonable series",
	version: "1.2.3-saucy-hostarch",
	args:    []string{"--upload-tools"},
	uploads: []string{
		"1.2.3.1-saucy-hostarch",   // from version.Current
		"1.2.3.1-raring-hostarch",  // from env.Config().DefaultSeries()
		"1.2.3.1-precise-hostarch", // from environs/config.DefaultSeries
	},
}, {
	info:    "--upload-tools only uploads each file once",
	version: "1.2.3-precise-hostarch",
	args:    []string{"--upload-tools"},
	uploads: []string{
		"1.2.3.1-raring-hostarch",
		"1.2.3.1-precise-hostarch",
	},
}, {
	info:    "--upload-tools rejects invalid series",
	version: "1.2.3-saucy-hostarch",
	args:    []string{"--upload-tools", "--series", "ping,ping,pong"},
	uploads: []string{
		"1.2.3.1-saucy-hostarch",
		"1.2.3.1-ping-hostarch",
		"1.2.3.1-pong-hostarch",
	},
	err: `invalid series "ping"`,
}, {
	info:    "--upload-tools always bumps build number",
	version: "1.2.3.4-raring-hostarch",
	args:    []string{"--upload-tools"},
	uploads: []string{
		"1.2.3.5-raring-hostarch",
		"1.2.3.5-precise-hostarch",
	},
}}

func (s *BootstrapSuite) TestAutoSync(c *gc.C) {
	// Prepare a mock storage for testing and store the
	// dummy tools in there.
	restore := createToolsStore(c)
	defer restore()

	// Change the tools location to be the test location and also
	// the version and ensure their later restoring.
	origVersion := version.Current
	version.Current.Number = version.MustParse("1.2.3")
	defer func() { version.Current = origVersion }()

	// Create home with dummy provider and remove all
	// of its envtools.
	env, fake := makeEmptyFakeHome(c)
	defer fake.Restore()

	// Bootstrap the environment now detects the missing
	// tools and automatically synchronizes them from the
	// storage above.
	ctx := coretesting.Context(c)
	code := cmd.Main(&BootstrapCommand{}, ctx, nil)
	c.Check(code, gc.Equals, 0)

	// Now check the available tools which are the 1.2.0 envtools.
	checkTools(c, env, v120All)
}

func (s *BootstrapSuite) TestAutoSyncLocalSource(c *gc.C) {
	// Prepare a tools directory for testing and store the
	// dummy tools in there.
	source := createToolsSource(c)

	// Change the version and ensure its later restoring.
	origVersion := version.Current
	version.Current.Number = version.MustParse("1.2.3")
	defer func() {
		version.Current = origVersion
	}()

	// Create home with dummy provider and remove all
	// of its envtools.
	env, fake := makeEmptyFakeHome(c)
	defer fake.Restore()

	// Bootstrap the environment with an invalid source.
	// The command returns with an error.
	ctx := coretesting.Context(c)
	code := cmd.Main(&BootstrapCommand{}, ctx, []string{"--source", c.MkDir()})
	c.Check(code, gc.Equals, 1)

	// Now check that there are no tools available.
	_, err := envtools.FindTools(
		env, version.Current.Major, version.Current.Minor, coretools.Filter{}, envtools.DoNotAllowRetry)
	c.Assert(err, gc.ErrorMatches, "no tools available")

	// Bootstrap the environment with the valid source. This time
	// the bootstrapping has to show no error, because the tools
	// are automatically synchronized.
	ctx = coretesting.Context(c)
	code = cmd.Main(&BootstrapCommand{}, ctx, []string{"--source", source})
	c.Check(code, gc.Equals, 0)

	// Now check the available tools which are the 1.2.0 envtools.
	checkTools(c, env, v120All)
}

func (s *BootstrapSuite) setupAutoUploadTest(c *gc.C, vers, series string) environs.Environ {
	uploadTools = mockUploadTools
	s.AddCleanup(func(*gc.C) { uploadTools = sync.Upload })

	// Prepare a mock storage for testing and store the
	// dummy tools in there.
	restore := createToolsStore(c)
	s.AddCleanup(func(*gc.C) { restore() })

	// Change the tools location to be the test location and also
	// the version and ensure their later restoring.
	// Set the current version to be something for which there are no tools
	// so we can test that an upload is forced.
	origVersion := version.Current
	version.Current.Number = version.MustParse(vers)
	version.Current.Series = series
	s.AddCleanup(func(*gc.C) { version.Current = origVersion })

	// Create home with dummy provider and remove all
	// of its envtools.
	env, fake := makeEmptyFakeHome(c)
	s.AddCleanup(func(*gc.C) { fake.Restore() })
	return env
}

func (s *BootstrapSuite) TestAutoUploadAfterFailedSync(c *gc.C) {
	otherSeries := "precise"
	if otherSeries == version.CurrentSeries() {
		otherSeries = "raring"
	}
	env := s.setupAutoUploadTest(c, "1.7.3", otherSeries)
	// Run command and check for that upload has been run for tools matching the current juju version.
	opc, errc := runCommand(nil, new(BootstrapCommand))
	c.Assert(<-errc, gc.IsNil)
	c.Assert((<-opc).(dummy.OpPutFile).Env, gc.Equals, "peckham")
	list, err := envtools.FindTools(env, version.Current.Major, version.Current.Minor, coretools.Filter{}, false)
	c.Assert(err, gc.IsNil)
	c.Logf("found: " + list.String())
	urls := list.URLs()
	c.Assert(urls, gc.HasLen, 2)
	expectedVers := []version.Binary{
		version.MustParseBinary(fmt.Sprintf("1.7.3.1-%s-%s", otherSeries, version.Current.Arch)),
		version.MustParseBinary(fmt.Sprintf("1.7.3.1-%s-%s", version.CurrentSeries(), version.CurrentArch())),
	}
	for _, vers := range expectedVers {
		c.Logf("seeking: " + vers.String())
		_, found := urls[vers]
		c.Check(found, gc.Equals, true)
	}
}

func (s *BootstrapSuite) TestAutoUploadOnlyForDev(c *gc.C) {
	s.setupAutoUploadTest(c, "1.8.3", "precise")
	_, errc := runCommand(nil, new(BootstrapCommand))
	err := <-errc
	c.Assert(err, gc.ErrorMatches, "no matching tools available")
}

func (s *BootstrapSuite) TestMissingToolsError(c *gc.C) {
	s.setupAutoUploadTest(c, "1.8.3", "precise")
	context := coretesting.Context(c)
	code := cmd.Main(&BootstrapCommand{}, context, nil)
	c.Assert(code, gc.Equals, 1)
	errText := context.Stderr.(*bytes.Buffer).String()
	errText = strings.Replace(errText, "\n", "", -1)
	c.Assert(errText, gc.Matches, ".*You may want to use the 'tools-url'.*")
}

func uploadToolsAlwaysFails(stor storage.Storage, forceVersion *version.Number, series ...string) (*coretools.Tools, error) {
	return nil, fmt.Errorf("an error")
}

func (s *BootstrapSuite) TestMissingToolsUploadFailedError(c *gc.C) {
	s.setupAutoUploadTest(c, "1.7.3", "precise")
	uploadTools = uploadToolsAlwaysFails
	context := coretesting.Context(c)
	code := cmd.Main(&BootstrapCommand{}, context, nil)
	c.Assert(code, gc.Equals, 1)
	errText := context.Stderr.(*bytes.Buffer).String()
	errText = strings.Replace(errText, "\n", "", -1)
	c.Assert(errText, gc.Matches, ".*An attempt was made to build and upload.*")
}

// createToolsStore creates the fake tools store.
func createToolsStore(c *gc.C) func() {
	stor, err := envtesting.NewEC2HTTPTestStorage("127.0.0.1")
	c.Assert(err, gc.IsNil)
	origLocation := sync.DefaultToolsLocation
	sync.DefaultToolsLocation = stor.Location()
	for _, vers := range vAll {
		stor.PutBinary(vers)
	}
	restore := func() {
		sync.DefaultToolsLocation = origLocation
	}
	return restore
}

// createToolsSource writes the mock tools into a temporary
// directory and returns it.
func createToolsSource(c *gc.C) string {
	source := c.MkDir()
	for _, vers := range vAll {
		data := vers.String()
		name := envtools.StorageName(vers)
		filename := filepath.Join(source, name)
		dir := filepath.Dir(filename)
		err := os.MkdirAll(dir, 0755)
		c.Assert(err, gc.IsNil)
		err = ioutil.WriteFile(filename, []byte(data), 0666)
		c.Assert(err, gc.IsNil)
	}
	return source
}

// makeEmptyFakeHome creates a faked home without envtools.
func makeEmptyFakeHome(c *gc.C) (environs.Environ, *coretesting.FakeHome) {
	fake := coretesting.MakeFakeHome(c, envConfig)
	dummy.Reset()
	env, err := environs.PrepareFromName("peckham")
	c.Assert(err, gc.IsNil)
	envtesting.RemoveAllTools(c, env)
	return env, fake
}

// checkTools check if the environment contains the passed envtools.
func checkTools(c *gc.C, env environs.Environ, expected []version.Binary) {
	list, err := envtools.FindTools(
		env, version.Current.Major, version.Current.Minor, coretools.Filter{}, envtools.DoNotAllowRetry)
	c.Check(err, gc.IsNil)
	c.Logf("found: " + list.String())
	urls := list.URLs()
	c.Check(urls, gc.HasLen, len(expected))
}

var (
	v100d64 = version.MustParseBinary("1.0.0-raring-amd64")
	v100p64 = version.MustParseBinary("1.0.0-precise-amd64")
	v100q32 = version.MustParseBinary("1.0.0-quantal-i386")
	v100q64 = version.MustParseBinary("1.0.0-quantal-amd64")
	v120d64 = version.MustParseBinary("1.2.0-raring-amd64")
	v120p64 = version.MustParseBinary("1.2.0-precise-amd64")
	v120q32 = version.MustParseBinary("1.2.0-quantal-i386")
	v120q64 = version.MustParseBinary("1.2.0-quantal-amd64")
	v190p32 = version.MustParseBinary("1.9.0-precise-i386")
	v190q64 = version.MustParseBinary("1.9.0-quantal-amd64")
	v200p64 = version.MustParseBinary("2.0.0-precise-amd64")
	v100All = []version.Binary{
		v100d64, v100p64, v100q64, v100q32,
	}
	v120All = []version.Binary{
		v120d64, v120p64, v120q64, v120q32,
	}
	vAll = []version.Binary{
		v100d64, v100p64, v100q32, v100q64,
		v120d64, v120p64, v120q32, v120q64,
		v190p32, v190q64,
		v200p64,
	}
)<|MERGE_RESOLUTION|>--- conflicted
+++ resolved
@@ -58,30 +58,16 @@
 	err                string
 }
 
-<<<<<<< HEAD
-var bootstrapRetryTests = []bootstrapRetryTest{
-	{
-		info:               "no tools uploaded, first check has no retries; check after upload has retries",
-		expectedAllowRetry: []bool{false, true},
-		err:                "tools not found",
-	},
-	{
-		info:               "new tools uploaded, so we want to allow retries to give them a chance at showing up",
-		args:               []string{"--upload-tools"},
-		expectedAllowRetry: []bool{true},
-		err:                "no matching tools available",
-	},
-}
-=======
 var bootstrapRetryTests = []bootstrapRetryTest{{
-	info:               "no tools uploaded, so no need to allow retries",
-	expectedAllowRetry: []bool{false},
+	info:               "no tools uploaded, first check has no retries; check after upload has retries",
+	expectedAllowRetry: []bool{false, true},
+	err:                "tools not found",
 }, {
 	info:               "new tools uploaded, so we want to allow retries to give them a chance at showing up",
 	args:               []string{"--upload-tools"},
 	expectedAllowRetry: []bool{true},
+	err:                "no matching tools available",
 }}
->>>>>>> c15c0151
 
 // Test test checks that bootstrap calls FindTools with the expected allowRetry flag.
 func (s *BootstrapSuite) TestAllowRetries(c *gc.C) {
@@ -405,7 +391,8 @@
 	c.Assert(code, gc.Equals, 1)
 	errText := context.Stderr.(*bytes.Buffer).String()
 	errText = strings.Replace(errText, "\n", "", -1)
-	c.Assert(errText, gc.Matches, ".*You may want to use the 'tools-url'.*")
+	expectedErrText := strings.Replace(fmt.Sprintf(".*%s.*", NoToolsNoUploadMessage), "\n", "", -1)
+	c.Assert(errText, gc.Matches, expectedErrText)
 }
 
 func uploadToolsAlwaysFails(stor storage.Storage, forceVersion *version.Number, series ...string) (*coretools.Tools, error) {
@@ -420,7 +407,8 @@
 	c.Assert(code, gc.Equals, 1)
 	errText := context.Stderr.(*bytes.Buffer).String()
 	errText = strings.Replace(errText, "\n", "", -1)
-	c.Assert(errText, gc.Matches, ".*An attempt was made to build and upload.*")
+	expectedErrText := strings.Replace(fmt.Sprintf(".*%s.*", NoToolsMessage), "\n", "", -1)
+	c.Assert(errText, gc.Matches, expectedErrText)
 }
 
 // createToolsStore creates the fake tools store.
