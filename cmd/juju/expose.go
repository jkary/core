--- conflicted
+++ resolved
@@ -33,12 +33,7 @@
 }
 
 func (c *ExposeCommand) Init(args []string) error {
-<<<<<<< HEAD
-	err := c.EnvCommandBase.Init()
-	if err != nil {
-=======
 	if err := c.EnsureEnvName(); err != nil {
->>>>>>> 4d3ec0db
 		return err
 	}
 	if len(args) == 0 {
