// Copyright 2012, 2013 Canonical Ltd.
// Licensed under the AGPLv3, see LICENCE file for details.

package main

import (
	"encoding/base64"
	"fmt"
	"net"

	"launchpad.net/gnuflag"
	"launchpad.net/goyaml"

	"launchpad.net/juju-core/agent"
	"launchpad.net/juju-core/agent/mongo"
	"launchpad.net/juju-core/cmd"
	"launchpad.net/juju-core/constraints"
	"launchpad.net/juju-core/environs"
	"launchpad.net/juju-core/environs/config"
	"launchpad.net/juju-core/instance"
	"launchpad.net/juju-core/state"
	"launchpad.net/juju-core/state/api/params"
	"launchpad.net/juju-core/worker/peergrouper"
)

type BootstrapCommand struct {
	cmd.CommandBase
	AgentConf
	EnvConfig   map[string]interface{}
	Constraints constraints.Value
	Hardware    instance.HardwareCharacteristics
	InstanceId  string
}

// Info returns a decription of the command.
func (c *BootstrapCommand) Info() *cmd.Info {
	return &cmd.Info{
		Name:    "bootstrap-state",
		Purpose: "initialize juju state",
	}
}

func (c *BootstrapCommand) SetFlags(f *gnuflag.FlagSet) {
	c.AgentConf.AddFlags(f)
	yamlBase64Var(f, &c.EnvConfig, "env-config", "", "initial environment configuration (yaml, base64 encoded)")
	f.Var(constraints.ConstraintsValue{Target: &c.Constraints}, "constraints", "initial environment constraints (space-separated strings)")
	f.Var(&c.Hardware, "hardware", "hardware characteristics (space-separated strings)")
	f.StringVar(&c.InstanceId, "instance-id", "", "unique instance-id for bootstrap machine")
}

// Init initializes the command for running.
func (c *BootstrapCommand) Init(args []string) error {
	if len(c.EnvConfig) == 0 {
		return requiredError("env-config")
	}
	if c.InstanceId == "" {
		return requiredError("instance-id")
	}
	return c.AgentConf.CheckArgs(args)
}

// Run initializes state for an environment.
func (c *BootstrapCommand) Run(_ *cmd.Context) error {
	envCfg, err := config.New(config.NoDefaults, c.EnvConfig)
	if err != nil {
		return err
	}
	err = c.ReadConfig("machine-0")
	if err != nil {
		return err
	}
	agentConfig := c.CurrentConfig()

	// agent.Jobs is an optional field in the agent config, and was
	// introduced after 1.17.2. We default to allowing units on
	// machine-0 if missing.
	jobs := agentConfig.Jobs()
	if len(jobs) == 0 {
		jobs = []params.MachineJob{
			params.JobManageEnviron,
			params.JobHostUnits,
		}
	}

	// Get the bootstrap machine's addresses from the provider.
	env, err := environs.New(envCfg)
	if err != nil {
		return err
	}
	instanceId := instance.Id(c.InstanceId)
	instances, err := env.Instances([]instance.Id{instanceId})
	if err != nil {
		return err
	}
	addrs, err := instances[0].Addresses()
	if err != nil {
		return err
	}

	// Generate a shared secret for the Mongo replica set, and write it out.
	sharedSecret, err := mongo.GenerateSharedSecret()
	if err != nil {
		return err
	}
	info, ok := agentConfig.StateServingInfo()
	if !ok {
		return fmt.Errorf("bootstrap machine config has no state serving info")
	}
	info.SharedSecret = sharedSecret
	if err := c.ChangeConfig(func(agentConfig agent.ConfigSetter) {
		agentConfig.SetStateServingInfo(info)
	}); err != nil {
		return fmt.Errorf("cannot write agent config: %v", err)
	}
	agentConfig = c.CurrentConfig()

	if err := c.startMongo(addrs, agentConfig); err != nil {
		return err
	}

	logger.Debugf("started mongo")
	// Initialise state, and store any agent config (e.g. password) changes.
	var st *state.State
	err = nil
	writeErr := c.ChangeConfig(func(agentConfig agent.ConfigSetter) {
		st, _, err = agent.InitializeState(
			agentConfig,
			envCfg,
			agent.BootstrapMachineConfig{
				Addresses:       addrs,
				Constraints:     c.Constraints,
				Jobs:            jobs,
				InstanceId:      instanceId,
				Characteristics: c.Hardware,
				SharedSecret:    sharedSecret,
			},
			state.DefaultDialOpts(),
			environs.NewStatePolicy(),
		)
	})
	if writeErr != nil {
		return fmt.Errorf("cannot write initial configuration: %v", err)
	}
	if err != nil {
		return err
	}
	st.Close()
	return nil
}

func (c *BootstrapCommand) startMongo(addrs []instance.Address, agentConfig agent.Config) error {
	logger.Debugf("starting mongo")

<<<<<<< HEAD
	dialInfo, err := state.DialInfo(agentConfig.StateInfo(), state.DefaultDialOpts())
=======
	agentConfig := c.CurrentConfig()
	info, ok := agentConfig.StateInfo()
	if !ok {
		return fmt.Errorf("no stateinfo available")
	}
	dialInfo, err := state.DialInfo(info, state.DefaultDialOpts())
>>>>>>> 979e0bcd
	if err != nil {
		return err
	}
	servingInfo, ok := agentConfig.StateServingInfo()
	if !ok {
		return fmt.Errorf("agent config has no state serving info")
	}
	// Use localhost to dial the mongo server, because it's running in
	// auth mode and will refuse to perform any operations unless
	// we dial that address.
	dialInfo.Addrs = []string{
		net.JoinHostPort("127.0.0.1", fmt.Sprint(servingInfo.StatePort)),
	}
	logger.Infof("calling ensureMongoServer")
	err = ensureMongoServer(
		agentConfig.DataDir(),
		agentConfig.Value(agent.Namespace),
		servingInfo)
	if err != nil {
		return err
	}

	peerAddr := mongo.SelectPeerAddress(addrs)
	if peerAddr == "" {
		return fmt.Errorf("no appropriate peer address found in %q", addrs)
	}
	peerHostPort := net.JoinHostPort(peerAddr, fmt.Sprint(servingInfo.StatePort))

	return maybeInitiateMongoServer(peergrouper.InitiateMongoParams{
		DialInfo:       dialInfo,
		MemberHostPort: peerHostPort,
	})
}

// yamlBase64Value implements gnuflag.Value on a map[string]interface{}.
type yamlBase64Value map[string]interface{}

// Set decodes the base64 value into yaml then expands that into a map.
func (v *yamlBase64Value) Set(value string) error {
	decoded, err := base64.StdEncoding.DecodeString(value)
	if err != nil {
		return err
	}
	return goyaml.Unmarshal(decoded, v)
}

func (v *yamlBase64Value) String() string {
	return fmt.Sprintf("%v", *v)
}

// yamlBase64Var sets up a gnuflag flag analogous to the FlagSet.*Var methods.
func yamlBase64Var(fs *gnuflag.FlagSet, target *map[string]interface{}, name string, value string, usage string) {
	fs.Var((*yamlBase64Value)(target), name, usage)
}<|MERGE_RESOLUTION|>--- conflicted
+++ resolved
@@ -151,16 +151,12 @@
 func (c *BootstrapCommand) startMongo(addrs []instance.Address, agentConfig agent.Config) error {
 	logger.Debugf("starting mongo")
 
-<<<<<<< HEAD
-	dialInfo, err := state.DialInfo(agentConfig.StateInfo(), state.DefaultDialOpts())
-=======
 	agentConfig := c.CurrentConfig()
 	info, ok := agentConfig.StateInfo()
 	if !ok {
 		return fmt.Errorf("no stateinfo available")
 	}
 	dialInfo, err := state.DialInfo(info, state.DefaultDialOpts())
->>>>>>> 979e0bcd
 	if err != nil {
 		return err
 	}
