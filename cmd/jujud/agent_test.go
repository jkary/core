// Copyright 2012, 2013 Canonical Ltd.
// Licensed under the AGPLv3, see LICENCE file for details.

package main

import (
	stderrors "errors"
	"fmt"
	"time"

	jc "github.com/juju/testing/checkers"
	gc "launchpad.net/gocheck"

	"launchpad.net/juju-core/agent"
	"launchpad.net/juju-core/agent/mongo"
	agenttools "launchpad.net/juju-core/agent/tools"
	"launchpad.net/juju-core/cmd"
	"launchpad.net/juju-core/environs"
	envtesting "launchpad.net/juju-core/environs/testing"
	envtools "launchpad.net/juju-core/environs/tools"
	"launchpad.net/juju-core/juju/testing"
	"launchpad.net/juju-core/state"
	"launchpad.net/juju-core/state/api"
	"launchpad.net/juju-core/state/api/params"
	coretesting "launchpad.net/juju-core/testing"
	"launchpad.net/juju-core/testing/testbase"
	coretools "launchpad.net/juju-core/tools"
	"launchpad.net/juju-core/version"
	"launchpad.net/juju-core/worker"
	"launchpad.net/juju-core/worker/upgrader"
)

var _ = gc.Suite(&toolSuite{})

type toolSuite struct {
	testbase.LoggingSuite
}

var errorImportanceTests = []error{
	nil,
	stderrors.New("foo"),
	&upgrader.UpgradeReadyError{},
	worker.ErrTerminateAgent,
}

func (*toolSuite) TestErrorImportance(c *gc.C) {
	for i, err0 := range errorImportanceTests {
		for j, err1 := range errorImportanceTests {
			c.Assert(moreImportant(err0, err1), gc.Equals, i > j)
		}
	}
}

var isFatalTests = []struct {
	err     error
	isFatal bool
}{{
	err:     worker.ErrTerminateAgent,
	isFatal: true,
}, {
	err:     &upgrader.UpgradeReadyError{},
	isFatal: true,
}, {
	err: &params.Error{
		Message: "blah",
		Code:    params.CodeNotProvisioned,
	},
	isFatal: false,
}, {
	err:     &fatalError{"some fatal error"},
	isFatal: true,
}, {
	err:     stderrors.New("foo"),
	isFatal: false,
}, {
	err: &params.Error{
		Message: "blah",
		Code:    params.CodeNotFound,
	},
	isFatal: false,
}}

func (*toolSuite) TestIsFatal(c *gc.C) {
	for i, test := range isFatalTests {
		c.Logf("test %d: %s", i, test.err)
		c.Assert(isFatal(test.err), gc.Equals, test.isFatal)
	}
}

type apiOpenSuite struct {
	testbase.LoggingSuite
}

type fakeAPIOpenConfig struct {
	agent.Config
}

func (fakeAPIOpenConfig) APIInfo() *api.Info {
	return &api.Info{}
}

func (fakeAPIOpenConfig) OldPassword() string {
	return "old"
}

var _ = gc.Suite(&apiOpenSuite{})

func (s *apiOpenSuite) TestOpenAPIStateReplaceErrors(c *gc.C) {
	var apiError error
	s.PatchValue(&apiOpen, func(info *api.Info, opts api.DialOpts) (*api.State, error) {
		return nil, apiError
	})
	for i, test := range []struct {
		openErr    error
		replaceErr error
	}{{
		fmt.Errorf("blah"), nil,
	}, {
		openErr:    &params.Error{Code: params.CodeNotProvisioned},
		replaceErr: worker.ErrTerminateAgent,
	}, {
		openErr:    &params.Error{Code: params.CodeUnauthorized},
		replaceErr: worker.ErrTerminateAgent,
	}} {
		c.Logf("test %d", i)
		apiError = test.openErr
		_, _, err := openAPIState(fakeAPIOpenConfig{}, nil)
		if test.replaceErr == nil {
			c.Check(err, gc.Equals, test.openErr)
		} else {
			c.Check(err, gc.Equals, test.replaceErr)
		}
	}
}

type testPinger func() error

func (f testPinger) Ping() error {
	return f()
}

func (s *toolSuite) TestConnectionIsFatal(c *gc.C) {
	var (
		errPinger testPinger = func() error {
			return stderrors.New("ping error")
		}
		okPinger testPinger = func() error {
			return nil
		}
	)
	for i, pinger := range []testPinger{errPinger, okPinger} {
		for j, test := range isFatalTests {
			c.Logf("test %d.%d: %s", i, j, test.err)
			fatal := connectionIsFatal(pinger)(test.err)
			if test.isFatal {
				c.Check(fatal, jc.IsTrue)
			} else {
				c.Check(fatal, gc.Equals, i == 0)
			}
		}
	}
}

func mkTools(s string) *coretools.Tools {
	return &coretools.Tools{
		Version: version.MustParseBinary(s + "-foo-bar"),
	}
}

type acCreator func() (cmd.Command, *AgentConf)

// CheckAgentCommand is a utility function for verifying that common agent
// options are handled by a Command; it returns an instance of that
// command pre-parsed, with any mandatory flags added.
func CheckAgentCommand(c *gc.C, create acCreator, args []string) cmd.Command {
	com, conf := create()
	err := coretesting.InitCommand(com, args)
	c.Assert(conf.dataDir, gc.Equals, "/var/lib/juju")
	badArgs := append(args, "--data-dir", "")
	com, conf = create()
	err = coretesting.InitCommand(com, badArgs)
	c.Assert(err, gc.ErrorMatches, "--data-dir option must be set")

	args = append(args, "--data-dir", "jd")
	com, conf = create()
	c.Assert(coretesting.InitCommand(com, args), gc.IsNil)
	c.Assert(conf.dataDir, gc.Equals, "jd")
	return com
}

// ParseAgentCommand is a utility function that inserts the always-required args
// before parsing an agent command and returning the result.
func ParseAgentCommand(ac cmd.Command, args []string) error {
	common := []string{
		"--data-dir", "jd",
	}
	return coretesting.InitCommand(ac, append(common, args...))
}

type runner interface {
	Run(*cmd.Context) error
	Stop() error
}

// runWithTimeout runs an agent and waits
// for it to complete within a reasonable time.
func runWithTimeout(r runner) error {
	done := make(chan error)
	go func() {
		done <- r.Run(nil)
	}()
	select {
	case err := <-done:
		return err
	case <-time.After(coretesting.LongWait):
	}
	err := r.Stop()
	return fmt.Errorf("timed out waiting for agent to finish; stop error: %v", err)
}

// agentSuite is a fixture to be used by agent test suites.
type agentSuite struct {
	oldRestartDelay time.Duration
	testing.JujuConnSuite
}

func (s *agentSuite) SetUpSuite(c *gc.C) {
	s.JujuConnSuite.SetUpSuite(c)

	s.oldRestartDelay = worker.RestartDelay
	// We could use testing.ShortWait, but this thrashes quite
	// a bit when some tests are restarting every 50ms for 10 seconds,
	// so use a slightly more friendly delay.
	worker.RestartDelay = 250 * time.Millisecond
	s.PatchValue(&ensureMongoServer, func(mongo.EnsureMongoParams) error {
		return nil
	})
}

func (s *agentSuite) TearDownSuite(c *gc.C) {
	s.JujuConnSuite.TearDownSuite(c)
	worker.RestartDelay = s.oldRestartDelay
}

// primeAgent writes the configuration file and tools with version vers
// for an agent with the given entity name.  It returns the agent's
// configuration and the current tools.
func (s *agentSuite) primeAgent(c *gc.C, tag, password string, vers version.Binary) (agent.ConfigSetterWriter, *coretools.Tools) {
	stor := s.Conn.Environ.Storage()
	agentTools := envtesting.PrimeTools(c, stor, s.DataDir(), vers)
	err := envtools.MergeAndWriteMetadata(stor, coretools.List{agentTools}, envtools.DoNotWriteMirrors)
	c.Assert(err, gc.IsNil)
	tools1, err := agenttools.ChangeAgentTools(s.DataDir(), tag, vers)
	c.Assert(err, gc.IsNil)
	c.Assert(tools1, gc.DeepEquals, agentTools)

	stateInfo := s.StateInfo(c)
	apiInfo := s.APIInfo(c)
	conf, err := agent.NewAgentConfig(
		agent.AgentConfigParams{
			DataDir:           s.DataDir(),
			Tag:               tag,
			UpgradedToVersion: vers.Number,
			Password:          password,
			Nonce:             state.BootstrapNonce,
			StateAddresses:    stateInfo.Addrs,
			APIAddresses:      apiInfo.Addrs,
			CACert:            stateInfo.CACert,
		})
	conf.SetPassword(password)
	c.Assert(conf.Write(), gc.IsNil)
	return conf, agentTools
}

// makeStateAgentConfig creates and writes a state agent config.
func writeStateAgentConfig(c *gc.C, stateInfo *state.Info, dataDir, tag, password string, vers version.Binary) agent.ConfigSetterWriter {
	port := coretesting.FindTCPPort()
	apiAddr := []string{fmt.Sprintf("localhost:%d", port)}
	conf, err := agent.NewStateMachineConfig(
		agent.AgentConfigParams{
			DataDir:           dataDir,
			Tag:               tag,
			UpgradedToVersion: vers.Number,
			Password:          password,
			Nonce:             state.BootstrapNonce,
			StateAddresses:    stateInfo.Addrs,
			APIAddresses:      apiAddr,
			CACert:            stateInfo.CACert,
			StateServerCert:   []byte(coretesting.ServerCert),
			StateServerKey:    []byte(coretesting.ServerKey),
			StatePort:         coretesting.MgoServer.Port(),
			APIPort:           port,
		})
	c.Assert(err, gc.IsNil)
	conf.SetPassword(password)
<<<<<<< HEAD
	c.Assert(conf.StateManager(), jc.IsTrue)
=======
>>>>>>> a039e92e
	c.Assert(conf.Write(), gc.IsNil)
	return conf
}

// primeStateAgent writes the configuration file and tools with version vers
// for an agent with the given entity name.  It returns the agent's configuration
// and the current tools.
func (s *agentSuite) primeStateAgent(
	c *gc.C, tag, password string, vers version.Binary) (agent.ConfigSetterWriter, *coretools.Tools) {

	agentTools := envtesting.PrimeTools(c, s.Conn.Environ.Storage(), s.DataDir(), vers)
	tools1, err := agenttools.ChangeAgentTools(s.DataDir(), tag, vers)
	c.Assert(err, gc.IsNil)
	c.Assert(tools1, gc.DeepEquals, agentTools)

	stateInfo := s.StateInfo(c)
	conf := writeStateAgentConfig(c, stateInfo, s.DataDir(), tag, password, vers)
	return conf, agentTools
}

// initAgent initialises the given agent command with additional
// arguments as provided.
func (s *agentSuite) initAgent(c *gc.C, a cmd.Command, args ...string) {
	args = append([]string{"--data-dir", s.DataDir()}, args...)
	err := coretesting.InitCommand(a, args)
	c.Assert(err, gc.IsNil)
}

func (s *agentSuite) testOpenAPIState(c *gc.C, ent state.AgentEntity, agentCmd Agent, initialPassword string) {
	conf, err := agent.ReadConfig(agent.ConfigPath(s.DataDir(), ent.Tag()))
	c.Assert(err, gc.IsNil)

	conf.SetPassword("")
	err = conf.Write()
	c.Assert(err, gc.IsNil)

	// Check that it starts initially and changes the password
	assertOpen := func(conf agent.Config) {
		st, gotEnt, err := openAPIState(conf, agentCmd)
		c.Assert(err, gc.IsNil)
		c.Assert(st, gc.NotNil)
		st.Close()
		c.Assert(gotEnt.Tag(), gc.Equals, ent.Tag())
	}
	assertOpen(conf)

	// Check that the initial password is no longer valid.
	err = ent.Refresh()
	c.Assert(err, gc.IsNil)
	c.Assert(ent.PasswordValid(initialPassword), gc.Equals, false)

	// Read the configuration and check that we can connect with it.
	conf = refreshConfig(c, conf)
	// Check we can open the API with the new configuration.
	assertOpen(conf)
}

type errorAPIOpener struct {
	err error
}

func (e *errorAPIOpener) OpenAPI(_ api.DialOpts) (*api.State, string, error) {
	return nil, "", e.err
}

func (s *agentSuite) assertCanOpenState(c *gc.C, tag, dataDir string) {
	config, err := agent.ReadConfig(agent.ConfigPath(dataDir, tag))
	c.Assert(err, gc.IsNil)
	st, err := state.Open(config.StateInfo(), state.DialOpts{}, environs.NewStatePolicy())
	c.Assert(err, gc.IsNil)
	st.Close()
}

func (s *agentSuite) assertCannotOpenState(c *gc.C, tag, dataDir string) {
	config, err := agent.ReadConfig(agent.ConfigPath(dataDir, tag))
	c.Assert(err, gc.IsNil)
	_, err = state.Open(config.StateInfo(), state.DialOpts{}, environs.NewStatePolicy())
	expectErr := fmt.Sprintf("cannot log in to juju database as %q: unauthorized mongo access: auth fails", tag)
	c.Assert(err, gc.ErrorMatches, expectErr)
}

func refreshConfig(c *gc.C, config agent.Config) agent.ConfigSetterWriter {
	config1, err := agent.ReadConfig(agent.ConfigPath(config.DataDir(), config.Tag()))
	c.Assert(err, gc.IsNil)
	return config1
}<|MERGE_RESOLUTION|>--- conflicted
+++ resolved
@@ -293,10 +293,7 @@
 		})
 	c.Assert(err, gc.IsNil)
 	conf.SetPassword(password)
-<<<<<<< HEAD
 	c.Assert(conf.StateManager(), jc.IsTrue)
-=======
->>>>>>> a039e92e
 	c.Assert(conf.Write(), gc.IsNil)
 	return conf
 }
