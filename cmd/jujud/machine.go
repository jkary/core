--- conflicted
+++ resolved
@@ -74,12 +74,8 @@
 	// The following are defined as variables to
 	// allow the tests to intercept calls to the functions.
 	ensureMongoServer        = mongo.EnsureMongoServer
-<<<<<<< HEAD
 	maybeInitiateMongoServer = peergrouper.MaybeInitiateMongoServer
-=======
-	maybeInitiateMongoServer = mongo.MaybeInitiateMongoServer
 	ensureMongoAdminUser     = mongo.EnsureAdminUser
->>>>>>> c0d3dbcf
 	newSingularRunner        = singular.New
 
 	// reportOpenedAPI is exposed for tests to know when
