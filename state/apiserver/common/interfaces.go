// Copyright 2013 Canonical Ltd.
// Licensed under the AGPLv3, see LICENCE file for details.

package common

// Tagger is implemented by any entity with a Tag method, which should
// return the tag of the entity (for instance a machine might return
// the tag "machine-1")
type Tagger interface {
	Tag() string
}

// Authorizer represents a value that can be asked for authorization
// information on its associated authenticated entity. It is
// implemented by an API server to allow an API implementation to ask
// questions about the client that is currently connected.
type Authorizer interface {
	// AuthMachineAgent returns whether the authenticated entity is a
	// machine agent.
	AuthMachineAgent() bool

	// AuthOwner returns whether the authenticated entity is the same
	// as the given entity.
	AuthOwner(tag string) bool

	// AuthEnvironManager returns whether the authenticated entity is
	// a machine running the environment manager job.
	AuthEnvironManager() bool
<<<<<<< HEAD

	// AuthClient returns whether the authenticated entity
	// is a client user.
	AuthClient() bool
=======
>>>>>>> a1b290c5
}

// Resource represents any resource that should be cleaned up when an
// API connection terminates. The Stop method will be called when
// that happens.
type Resource interface {
	Stop() error
}

// ResourceRegistry is an interface that allows the registration of
// resources that will be cleaned up when an API connection
// terminates. It is typically implemented by an API server.
type ResourceRegistry interface {
	// Register registers the given resource. It returns a unique
	// identifier for the resource which can then be used in
	// subsequent API requests to refer to the resource.
	Register(resource Resource) string
}<|MERGE_RESOLUTION|>--- conflicted
+++ resolved
@@ -26,13 +26,27 @@
 	// AuthEnvironManager returns whether the authenticated entity is
 	// a machine running the environment manager job.
 	AuthEnvironManager() bool
-<<<<<<< HEAD
 
 	// AuthClient returns whether the authenticated entity
 	// is a client user.
 	AuthClient() bool
-=======
->>>>>>> a1b290c5
+}
+
+// Resource represents any resource that should be cleaned up when an
+// API connection terminates. The Stop method will be called when
+// that happens.
+type Resource interface {
+	Stop() error
+}
+
+// ResourceRegistry is an interface that allows the registration of
+// resources that will be cleaned up when an API connection
+// terminates. It is typically implemented by an API server.
+type ResourceRegistry interface {
+	// Register registers the given resource. It returns a unique
+	// identifier for the resource which can then be used in
+	// subsequent API requests to refer to the resource.
+	Register(resource Resource) string
 }
 
 // Resource represents any resource that should be cleaned up when an
