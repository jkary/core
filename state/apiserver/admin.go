--- conflicted
+++ resolved
@@ -84,17 +84,6 @@
 		return err
 	}
 
-<<<<<<< HEAD
-=======
-	// Finally, if this is a machine agent connecting, we need to
-	// check the nonce matches, otherwise the wrong agent might be
-	// trying to connect.
-	if m, ok := entity.(*state.Machine); ok && !m.CheckProvisioned(c.Nonce) {
-		return common.ErrNotProvisioned
-	}
-
->>>>>>> 72279610
-	// All good, start serving the new root.
 	if err := a.root.rpcConn.Serve(newRoot, serverError); err != nil {
 		return err
 	}
