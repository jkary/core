package params

import (
	"bytes"
	"encoding/json"
	"fmt"
)

// ServiceExpose holds the parameters for making the ServiceExpose call.
type ServiceExpose struct {
	ServiceName string
}

// ServiceSet holds the parameters for a ServiceSet
// command. Options contains the configuration data.
type ServiceSet struct {
	ServiceName string
	Options     map[string]string
}

// ServiceSetYAML holds the parameters for
// a ServiceSetYAML command. Config contains the
// configuration data in YAML format.
type ServiceSetYAML struct {
	ServiceName string
	Config      string
}

// ServiceGet holds parameters for making the ServiceGet call.
type ServiceGet struct {
	ServiceName string
}

// ServiceGetResults holds results of the ServiceGet call.
type ServiceGetResults struct {
	Service  string
	Charm    string
	Settings map[string]interface{}
}

// ServiceUnexpose holds parameters for the ServiceUnexpose call.
type ServiceUnexpose struct {
	ServiceName string
}

// ServiceAddUnits holds parameters for the AddUnits call.
type ServiceAddUnits struct {
	ServiceName string
	NumUnits    int
}

// Creds holds credentials for identifying an entity.
type Creds struct {
	EntityName string
	Password   string
}

// Machine holds details of a machine.
type Machine struct {
	InstanceId string
}

// EntityWatcherId holds the id of an EntityWatcher.
type EntityWatcherId struct {
	EntityWatcherId string
}

// AllWatcherId holds the id of an AllWatcher.
type AllWatcherId struct {
	AllWatcherId string
}

// AllWatcherNextResults holds deltas returned from calling AllWatcher.Next().
type AllWatcherNextResults struct {
	Deltas []Delta
}

// Password holds a password.
type Password struct {
	Password string
}

// Unit holds details of a unit.
type Unit struct {
	DeployerName string
	// TODO(rog) other unit attributes.
}

// User holds details of a user.
type User struct {
	// This is a placeholder for any information
	// that may be associated with a user in the
	// future.
}

<<<<<<< HEAD
// GetAnnotations stores parameters for making the GetAnnotations call.
type GetAnnotations struct {
	Id string
=======
// GetAnnotationsResults holds annotations associated with an entity.
type GetAnnotationsResults struct {
	Annotations map[string]string
}

// GetAnnotations stores parameters for making the GetAnnotations call.
type GetAnnotations struct {
	EntityId string
>>>>>>> 0fca751e
}

// SetAnnotation stores parameters for making the SetAnnotation call.
type SetAnnotation struct {
<<<<<<< HEAD
	Id    string
	Key   string
	Value string
=======
	EntityId string
	Key      string
	Value    string
>>>>>>> 0fca751e
}

// Delta holds details of a change to the environment.
type Delta struct {
	// If Removed is true, the entity has been removed;
	// otherwise it has been created or changed.
	Removed bool
	// Entity holds data about the entity that has changed.
	Entity EntityInfo
}

// MarshalJSON implements json.Marshaler.
func (d *Delta) MarshalJSON() ([]byte, error) {
	b, err := json.Marshal(d.Entity)
	if err != nil {
		return nil, err
	}
	var buf bytes.Buffer
	buf.WriteByte('[')
	c := "change"
	if d.Removed {
		c = "remove"
	}
	fmt.Fprintf(&buf, "%q,%q,", d.Entity.EntityKind(), c)
	buf.Write(b)
	buf.WriteByte(']')
	return buf.Bytes(), nil
}

// UnmarshalJSON implements json.Unmarshaler.
func (d *Delta) UnmarshalJSON(data []byte) error {
	var elements []json.RawMessage
	if err := json.Unmarshal(data, &elements); err != nil {
		return err
	}
	if len(elements) != 3 {
		return fmt.Errorf(
			"Expected 3 elements in top-level of JSON but got %d",
			len(elements))
	}
	var entityKind, operation string
	if err := json.Unmarshal(elements[0], &entityKind); err != nil {
		return err
	}
	if err := json.Unmarshal(elements[1], &operation); err != nil {
		return err
	}
	if operation == "remove" {
		d.Removed = true
	} else if operation != "change" {
		return fmt.Errorf("Unexpected operation %q", operation)
	}
	switch entityKind {
	case "machine":
		d.Entity = new(MachineInfo)
	case "service":
		d.Entity = new(ServiceInfo)
	case "unit":
		d.Entity = new(UnitInfo)
	case "relation":
		d.Entity = new(RelationInfo)
	default:
		return fmt.Errorf("Unexpected entity name %q", entityKind)
	}
	if err := json.Unmarshal(elements[2], &d.Entity); err != nil {
		return err
	}
	return nil
}

// EntityInfo is implemented by all entity Info types.
type EntityInfo interface {
	// EntityId returns the collection-specific identifier for the entity.
	EntityId() interface{}
	// EntityKind returns the kind of entity (for example "machine",
	// "service", ...)
	EntityKind() string
}

var (
	_ EntityInfo = (*MachineInfo)(nil)
	_ EntityInfo = (*ServiceInfo)(nil)
	_ EntityInfo = (*UnitInfo)(nil)
	_ EntityInfo = (*RelationInfo)(nil)
)

// MachineInfo holds the information about a Machine
// that is watched by StateWatcher.
type MachineInfo struct {
	Id         string `bson:"_id"`
	InstanceId string
}

func (i *MachineInfo) EntityId() interface{} { return i.Id }
func (i *MachineInfo) EntityKind() string    { return "machine" }

type ServiceInfo struct {
	Name    string `bson:"_id"`
	Exposed bool
}

func (i *ServiceInfo) EntityId() interface{} { return i.Name }
func (i *ServiceInfo) EntityKind() string    { return "service" }

type UnitInfo struct {
	Name    string `bson:"_id"`
	Service string
}

func (i *UnitInfo) EntityId() interface{} { return i.Name }
func (i *UnitInfo) EntityKind() string    { return "unit" }

type RelationInfo struct {
	Key string `bson:"_id"`
}

func (i *RelationInfo) EntityId() interface{} { return i.Key }
func (i *RelationInfo) EntityKind() string    { return "relation" }

// CharmInfo stores parameters for a CharmInfo call.
type CharmInfo struct {
	CharmURL string
}<|MERGE_RESOLUTION|>--- conflicted
+++ resolved
@@ -93,11 +93,6 @@
 	// future.
 }
 
-<<<<<<< HEAD
-// GetAnnotations stores parameters for making the GetAnnotations call.
-type GetAnnotations struct {
-	Id string
-=======
 // GetAnnotationsResults holds annotations associated with an entity.
 type GetAnnotationsResults struct {
 	Annotations map[string]string
@@ -106,20 +101,13 @@
 // GetAnnotations stores parameters for making the GetAnnotations call.
 type GetAnnotations struct {
 	EntityId string
->>>>>>> 0fca751e
 }
 
 // SetAnnotation stores parameters for making the SetAnnotation call.
 type SetAnnotation struct {
-<<<<<<< HEAD
-	Id    string
-	Key   string
-	Value string
-=======
 	EntityId string
 	Key      string
 	Value    string
->>>>>>> 0fca751e
 }
 
 // Delta holds details of a change to the environment.
