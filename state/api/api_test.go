--- conflicted
+++ resolved
@@ -76,13 +76,12 @@
 	op:    opClientServiceGet,
 	allow: []string{"user-admin", "user-other"},
 }, {
-<<<<<<< HEAD
+	about: "Client.ServiceExpose",
+	op:    opClientServiceExpose,
+	allow: []string{"user-admin", "user-other"},
+}, {
 	about: "Client.ServiceUnexpose",
 	op:    opClientServiceUnexpose,
-=======
-	about: "Client.ServiceExpose",
-	op:    opClientServiceExpose,
->>>>>>> da52c2f0
 	allow: []string{"user-admin", "user-other"},
 },
 }
