--- conflicted
+++ resolved
@@ -481,43 +481,7 @@
 	return nil
 }
 
-<<<<<<< HEAD
-func (u *Unit) Watch() *UnitWatcher {
-	return newUnitWatcher(u)
-}
-
-// OpenPort sets the policy of the port with protocol and number to be opened.
-func (u *Unit) OpenPort(protocol string, number int) (err error) {
-	defer trivial.ErrorContextf(&err, "cannot open port %s:%d for unit %q", protocol, number, u)
-	openPort := func(oldYaml string, stat *zookeeper.Stat) (string, error) {
-		var ports openPortsNode
-		if oldYaml != "" {
-			if err := goyaml.Unmarshal([]byte(oldYaml), &ports); err != nil {
-				return "", err
-			}
-		}
-		portToOpen := Port{protocol, number}
-		found := false
-		for _, openPort := range ports.Open {
-			if openPort == portToOpen {
-				found = true
-				break
-			}
-		}
-		if !found {
-			ports.Open = append(ports.Open, portToOpen)
-		}
-		newYaml, err := goyaml.Marshal(ports)
-		if err != nil {
-			return "", err
-		}
-		return string(newYaml), nil
-	}
-	return u.st.zk.RetryChange(u.zkPortsPath(), 0, zkPermAll, openPort)
-}
-=======
 var noUnusedMachines = errors.New("all machines in use")
->>>>>>> d0c2029a
 
 // AssignToUnusedMachine assigns u to a machine without other units.
 // If there are no unused machines besides machine 0, an error is returned.
