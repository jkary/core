package juju_test

import (
	. "launchpad.net/gocheck"
	"launchpad.net/juju-core/environs"
	"launchpad.net/juju-core/environs/dummy"
	"launchpad.net/juju-core/juju"
	"launchpad.net/juju-core/state"
	coretesting "launchpad.net/juju-core/testing"
)

type NewAPIConnSuite struct {
	coretesting.LoggingSuite
}

var _ = Suite(&NewAPIConnSuite{})

func (cs *NewAPIConnSuite) TearDownTest(c *C) {
	dummy.Reset()
	cs.LoggingSuite.TearDownTest(c)
}

func (*NewAPIConnSuite) TestNewConn(c *C) {
	attrs := map[string]interface{}{
		"name":            "erewhemos",
		"type":            "dummy",
		"state-server":    true,
		"authorized-keys": "i-am-a-key",
		"secret":          "pork",
		"admin-secret":    "really",
		"ca-cert":         coretesting.CACert,
		"ca-private-key":  coretesting.CAKey,
	}
	env, err := environs.NewFromAttrs(attrs)
	c.Assert(err, IsNil)
<<<<<<< HEAD
	err = environs.Bootstrap(env)
=======
	err = environs.Bootstrap(env, state.Constraints{}, false)
>>>>>>> 9cd55836
	c.Assert(err, IsNil)

	conn, err := juju.NewConn(env)
	c.Assert(err, IsNil)

	c.Assert(conn.Environ, Equals, env)
	c.Assert(conn.State, NotNil)

	c.Assert(conn.Close(), IsNil)
}<|MERGE_RESOLUTION|>--- conflicted
+++ resolved
@@ -33,11 +33,7 @@
 	}
 	env, err := environs.NewFromAttrs(attrs)
 	c.Assert(err, IsNil)
-<<<<<<< HEAD
-	err = environs.Bootstrap(env)
-=======
-	err = environs.Bootstrap(env, state.Constraints{}, false)
->>>>>>> 9cd55836
+	err = environs.Bootstrap(env, state.Constraints{})
 	c.Assert(err, IsNil)
 
 	conn, err := juju.NewConn(env)
