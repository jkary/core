--- conflicted
+++ resolved
@@ -253,74 +253,6 @@
 	return sch, nil
 }
 
-<<<<<<< HEAD
-// AddUnits starts n units of the given service and allocates machines
-// to them as necessary.
-func (conn *Conn) AddUnits(svc *state.Service, n int, machineIdSpec string) ([]*state.Unit, error) {
-	units := make([]*state.Unit, n)
-	// Hard code for now till we implement a different approach.
-	policy := state.AssignCleanEmpty
-	// TODO what do we do if we fail half-way through this process?
-	for i := 0; i < n; i++ {
-		unit, err := svc.AddUnit()
-		if err != nil {
-			return nil, fmt.Errorf("cannot add unit %d/%d to service %q: %v", i+1, n, svc.Name(), err)
-		}
-		if machineIdSpec != "" {
-			if n != 1 {
-				return nil, fmt.Errorf("cannot add multiple units of service %q to a single machine", svc.Name())
-			}
-			// machineIdSpec may be an existing machine or container, eg 3/lxc/2
-			// or a new container on a machine, eg lxc:3
-			mid := machineIdSpec
-			var containerType instance.ContainerType
-			specParts := strings.SplitN(machineIdSpec, ":", 2)
-			if len(specParts) > 1 {
-				firstPart := specParts[0]
-				var err error
-				if containerType, err = instance.ParseContainerType(firstPart); err == nil {
-					mid = specParts[1]
-				} else {
-					mid = machineIdSpec
-				}
-			}
-			if !names.IsMachine(mid) {
-				return nil, fmt.Errorf("invalid force machine id %q", mid)
-			}
-
-			var err error
-			var m *state.Machine
-			// If a container is to be used, create it.
-			if containerType != "" {
-				// Create the new machine marked as dirty so that
-				// nothing else will grab it before we assign the unit to it.
-				template := state.MachineTemplate{
-					Series: unit.Series(),
-					Jobs:   []state.MachineJob{state.JobHostUnits},
-					Dirty:  true,
-				}
-				m, err = conn.State.AddMachineInsideMachine(template, mid, containerType)
-			} else {
-				m, err = conn.State.Machine(mid)
-			}
-			if err != nil {
-				return nil, fmt.Errorf("cannot assign unit %q to machine: %v", unit.Name(), err)
-			}
-			err = unit.AssignToMachine(m)
-
-			if err != nil {
-				return nil, err
-			}
-		} else if err := conn.State.AssignUnit(unit, policy); err != nil {
-			return nil, err
-		}
-		units[i] = unit
-	}
-	return units, nil
-}
-
-=======
->>>>>>> a7adf97a
 // InitJujuHome initializes the charm and environs/config packages to use
 // default paths based on the $JUJU_HOME or $HOME environment variables.
 // This function should be called before calling NewConn or Conn.Deploy.
